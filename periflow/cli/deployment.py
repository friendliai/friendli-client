# Copyright (c) 2022-present, FriendliAI Inc. All rights reserved.

# pylint: disable=too-many-locals, redefined-builtin, too-many-statements, too-many-arguments

"""PeriFlow Deployment CLI."""

from __future__ import annotations

from datetime import datetime, timedelta, timezone
from typing import Any, Dict, Optional
from uuid import UUID

import typer
import yaml
from dateutil.parser import parse

from periflow.client.user import UserGroupProjectClient
from periflow.enums import CloudType, DeploymentSecurityLevel, DeploymentType, GpuType
from periflow.errors import (
    AuthenticationError,
    EntityTooLargeError,
    InvalidConfigError,
    LowServicePlanError,
)
from periflow.formatter import PanelFormatter, TableFormatter
from periflow.sdk.resource.deployment import Deployment as DeploymentAPI
from periflow.utils.format import (
    datetime_to_pretty_str,
    datetime_to_simple_string,
    secho_error_and_exit,
)

app = typer.Typer(
    no_args_is_help=True,
    context_settings={"help_option_names": ["-h", "--help"]},
    add_completion=False,
)

DEFAULT_MAX_BATCH_SIZE = 256
DEFAULT_MAX_TOKEN_COUNT = 8192

deployment_panel = PanelFormatter(
    name="Deployment Overview",
    fields=[
        "deployment_id",
        "config.name",
        "description",
        "config.deployment_type",
        "config.model_id",
        "status",
        "ready_replicas",
        "config.scaler_config.min_replica_count",
        "config.scaler_config.max_replica_count",
        "vms",
        "config.vm.gpu_type",
        "config.total_gpus",
        "start",
        "end",
        "security_level",
        "config.infrequest_log",
        "endpoint",
        "config.cloud",
        "config.region",
        "config.orca_config.max_batch_size",
        "config.orca_config.max_token_count",
        "config.orca_config.max_num_tokens_to_replace",
    ],
    headers=[
        "ID",
        "Name",
        "Description",
        "Type",
        "Ckpt ID",
        "Status",
        "#Ready",
        "Min Replicas",
        "Max Replicas",
        "VM Type",
        "GPU Type",
        "#GPUs",
        "Start",
        "End",
        "Security Level",
        "Logging",
        "Endpoint",
        "Cloud",
        "Region",
        "Max batch size",
        "Max token count",
        "Max num tokens to replace",
    ],
    extra_fields=["error"],
    extra_headers=["error"],
    substitute_exact_match_only=False,
)

deployment_table = TableFormatter(
    name="Deployments",
    fields=[
        "deployment_id",
        "config.name",
        "status",
        "ready_replicas",
        "vms",
        "config.vm.gpu_type",
        "config.total_gpus",
        "start",
        "config.cloud",
        "config.region",
    ],
    headers=[
        "ID",
        "Name",
        "Status",
        "#Ready",
        "VM Type",
        "GPU Type",
        "#GPUs",
        "Start",
        "Cloud",
        "Region",
    ],
    extra_fields=["error"],
    extra_headers=["error"],
    substitute_exact_match_only=False,
)

deployment_org_table = TableFormatter(
    name="Deployments",
    fields=[
        "deployment_id",
        "config.name",
        "status",
        "ready_replicas",
        "vms",
        "config.vm.gpu_type",
        "config.total_gpus",
        "start",
        "config.cloud",
        "config.region",
        "config.project_id",
        "project_name",
    ],
    headers=[
        "ID",
        "Name",
        "Status",
        "#Ready",
        "VM Type",
        "GPU Type",
        "#GPUs",
        "Start",
        "Cloud",
        "Region",
        "Project ID",
        "Project Name",
    ],
    extra_fields=["error"],
    extra_headers=["error"],
    substitute_exact_match_only=False,
)

deployment_metrics_table = TableFormatter(
    name="Deployment Metrics",
    fields=[
        "id",
        "latency",
        "throughput",
        "time_window",
    ],
    headers=["ID", "Latency(ms)", "Throughput(req/s)", "Time Window(sec)"],
    extra_fields=["error"],
    extra_headers=["error"],
)

deployment_usage_table = TableFormatter(
    name="Deployment Usage",
    fields=[
        "id",
        "type",
        "cloud",
        "vm",
        "created_at",
        "finished_at",
        "gpu_type",
        "duration",
    ],
    headers=[
        "ID",
        "Type",
        "Cloud",
        "VM",
        "Created At",
        "Finished At",
        "GPU",
        "Total Usage (days, HH:MM:SS)",
    ],
)

deployment_event_table = TableFormatter(
    name="Deployment Event",
    fields=[
        "id",
        "type",
        "description",
        "created_at",
    ],
    headers=["ID", "Type", "Description", "Timestamp"],
)

deployment_panel.add_substitution_rule(
    "Initializing", "[bold yellow]Initializing[/bold yellow]"
)
deployment_panel.add_substitution_rule("Healthy", "[bold green]Healthy[/bold green]")
deployment_panel.add_substitution_rule("Unhealthy", "[bold red]Unhealthy[/bold red]")
deployment_panel.add_substitution_rule(
    "Stopping", "[bold magenta]Stopping[/bold magenta]"
)
deployment_panel.add_substitution_rule("Terminated", "[bold]Terminated[/bold]")

deployment_table.add_substitution_rule(
    "Initializing", "[bold yellow]Initializing[/bold yellow]"
)
deployment_table.add_substitution_rule("Healthy", "[bold green]Healthy[/bold green]")
deployment_table.add_substitution_rule("Unhealthy", "[bold red]Unhealthy[/bold red]")
deployment_table.add_substitution_rule(
    "Stopping", "[bold magenta]Stopping[/bold magenta]"
)
deployment_table.add_substitution_rule("Terminated", "[bold]Terminated[/bold]")

deployment_org_table.add_substitution_rule(
    "Initializing", "[bold yellow]Initializing[/bold yellow]"
)
deployment_org_table.add_substitution_rule(
    "Healthy", "[bold green]Healthy[/bold green]"
)
deployment_org_table.add_substitution_rule(
    "Unhealthy", "[bold red]Unhealthy[/bold red]"
)
deployment_org_table.add_substitution_rule(
    "Stopping", "[bold magenta]Stopping[/bold magenta]"
)
deployment_org_table.add_substitution_rule("Terminated", "[bold]Terminated[/bold]")


def get_deployment_id_from_namespace(namespace: str):
    """Get deployment id from namespace."""
    return f"periflow-deployment-{namespace}"


@app.command()
def list(
    include_terminated: bool = typer.Option(
        False,
        "--include-terminated",
        help=(
            "When True, shows all deployments in my project including terminated "
            "deployments. (active deployments are shown above the terminated ones.)"
        ),
    ),
    limit: int = typer.Option(20, "--limit", help="The number of deployments to view"),
    from_oldest: bool = typer.Option(
        False, "--from-oldest", help="When True, shows from the oldest deployments."
    ),
    org: bool = typer.Option(False, "--org", help="Shows all deployments in org"),
):
    """Lists all deployments."""
    try:
        deployments = DeploymentAPI.list(
            limit=limit,
            include_terminated=include_terminated,
            from_oldest=from_oldest,
            all_in_org=org,
        )
    except AuthenticationError as exc:
        secho_error_and_exit(str(exc))

    deployment_dicts = []
    for deployment in deployments:
        deployment_dict = deployment.model_dump()
        deployment_dict["start"] = datetime_to_pretty_str(deployment.start)
        deployment_dict["vms"] = deployment.vms[0].name if deployment.vms else "None"
        deployment_dicts.append(deployment_dict)

    table = deployment_table
    if org:
        table = deployment_org_table
        project_client = UserGroupProjectClient()
        projects = project_client.list_projects()
        project_map = {project["id"]: project["name"] for project in projects}
        for deployment_dict in deployment_dicts:
            project_id = str(deployment_dict["config"]["project_id"])
            deployment_dict["project_name"] = (
                project_map[project_id] if project_id in project_map else project_id
            )

    table.render(deployment_dicts)


@app.command()
def stop(deployment_id: str = typer.Argument(..., help="ID of deployment to stop")):
    """Stops a running deployment."""
    DeploymentAPI.stop(id=deployment_id)
    typer.secho(
        f"Deployment ({deployment_id}) stopped successfully.",
        fg=typer.colors.GREEN,
    )


@app.command()
def view(
    deployment_id: str = typer.Argument(..., help="deployment id to inspect detail.")
):
    """Shows details of a deployment."""
    deployment = DeploymentAPI.get(id=deployment_id)

    deployment_dict = deployment.model_dump()
    deployment_dict["start"] = deployment.start.ctime()
    deployment_dict["end"] = deployment.end and deployment.end.ctime()
    deployment_dict["vms"] = deployment.vms[0].name if deployment.vms else None
    deployment_dict["security_level"] = (
        DeploymentSecurityLevel.PROTECTED
        if deployment.config.infrequest_perm_check
        else DeploymentSecurityLevel.PUBLIC
    )
    deployment_panel.render([deployment_dict])


@app.command()
def metrics(
    deployment_id: str = typer.Argument(
        ..., help="ID of deployment to inspect in detail."
    ),
    time_window: int = typer.Option(
        60, "--time-window", "-t", help="Time window of metrics in seconds."
    ),
):
    """Show metrics of a deployment."""
    metrics = DeploymentAPI.get_metrics(id=deployment_id, time_window=time_window)
    metrics["id"] = metrics["deployment_id"]
    if metrics["latency"]:
        # ns => ms
        metrics["latency"] = (
            f"{metrics['latency'] / 1000000:.3f}" if "latency" in metrics else None
        )
    if metrics["throughput"]:
        metrics["throughput"] = (
            f"{metrics['throughput']:.3f}" if "throughput" in metrics else None
        )
    deployment_metrics_table.render([metrics])


@app.command()
def usage(
    year: int = typer.Argument(...),
    month: int = typer.Argument(...),
    day: Optional[int] = typer.Argument(None),
):
    """Shows the usage of all deployments in a project within a specific month or day.

    :::info
    - Timestamps are recorded in UTC.
    - The usages are updated every minute.
    :::

    """
    try:
        start_date = datetime(year, month, day if day else 1, tzinfo=timezone.utc)
    except ValueError:
        secho_error_and_exit(f"Invalid date({year}-{month}{f'-{day}' if day else ''})")
    if day:
        end_date = start_date + timedelta(days=1)
    else:
        end_date = datetime(
            year + int(month == 12),
            (month + 1) if month < 12 else 1,
            1,
            tzinfo=timezone.utc,
        )
    usages = DeploymentAPI.get_usage(start_date, end_date)
    deployments = [
        {
            "id": id,
            "type": info["deployment_type"],
            "cloud": info["cloud"].upper() if "cloud" in info else None,
            "vm": info["vm"]["name"] if info.get("vm") else None,
            "gpu_type": info["vm"]["gpu_type"].upper() if info.get("vm") else None,
            "created_at": datetime_to_simple_string(parse(info["created_at"])),
            "finished_at": datetime_to_simple_string(parse(info["finished_at"]))
            if info["finished_at"]
            else "-",
            "duration": timedelta(seconds=int(info["duration"])),
        }
        for id, info in usages.items()
        if int(info["duration"]) != 0
    ]
    deployment_usage_table.render(deployments)


@app.command()
def log(
    deployment_id: str = typer.Argument(..., help="ID of deployment to get log."),
    replica_index: int = typer.Argument(
        0, help="Replica index of deployment to get log."
    ),
):
    """Shows deployments log."""
    logs = DeploymentAPI.get_logs(id=deployment_id, replica_index=replica_index)

    if len(logs) == 0:
        secho_error_and_exit("Logs are not found yet.")

    for line in logs:
        typer.echo(line["data"])


@app.command()
def create(
    checkpoint_id: UUID = typer.Option(
        ..., "--checkpoint-id", "-i", help="Checkpoint id to deploy."
    ),
    deployment_name: str = typer.Option(
        ..., "--name", "-n", help="The name of deployment. "
    ),
    cloud: CloudType = typer.Option(..., "--cloud", "-c", help="Type of cloud."),
    region: str = typer.Option(..., "--region", "-r", help="Region of cloud."),
    gpu_type: GpuType = typer.Option(
        ..., "--gpu-type", "-g", help="The GPU type for the deployment."
    ),
    num_gpus: int = typer.Option(
        ...,
        "--num-gpus",
        "-ng",
        help="The number of GPUs for the deployment. Equals to the tensor parallelism degree.",
    ),
    config_file: Optional[typer.FileText] = typer.Option(
        None, "--config-file", "-f", help="Path to configuration file."
    ),
    deployment_type: DeploymentType = typer.Option(
        DeploymentType.PROD, "--type", "-t", help="Type of deployment."
    ),
    description: Optional[str] = typer.Option(
        None, "--description", "-d", help="Deployment description."
    ),
    security_level: DeploymentSecurityLevel = typer.Option(
        DeploymentSecurityLevel.PUBLIC.value,
        "--security-level",
        "-sl",
        help="Security level of deployment endpoints",
    ),
    logging: bool = typer.Option(
        False,
        "--logging",
        "-l",
        help="Logging inference requests or not.",
    ),
    default_request_config_file: Optional[typer.FileText] = typer.Option(
        None,
        "--default-request-config-file",
        "-drc",
        help="Path to default request config",
    ),
    min_replicas: int = typer.Option(
        1,
        "--min-replicas",
        "-min",
        help="Number of minimum replicas.",
    ),
    max_replicas: int = typer.Option(
        1,
        "--max-replicas",
        "-max",
        help="Number of maximum replicas.",
    ),
):
    """Creates a deployment object by using model checkpoint.

    The deployment settings are described in a configuration YAML file, and the path of that file is
    passed to the `-f` option. The following is an example YAML file:

    ```yaml
    max_batch_size: 384
    max_token_count: 12288
    max_num_tokens_to_replace: 0
    ```

    :::tip
    To turn off the deployment autoscaling, set `--min-replicas` and
    `--max-replicas` to the same value.
    :::

    :::tip
    Use `pf vm list` to find available vm-type, cloud, region, and gpu-type.
    :::

    The default request-response configuration, such as stop tokens or bad words, is
    defined in a YAML file. The path of that file is passed to the `-drc` option.
    The format of the file is as follows.

    ```json
    {
        "stop": Optional[List[str]],
        "stop_tokens": Optional[List[TokenSequence]],
        "bad_words": Optional[List[str]],
        "bad_word_tokens": Optional[List[TokenSequence]]
    }
    ```

    :::caution
    Both `bad_words` and `bad_word_tokens` cannot be set at the same time. Also, both
    `stop` and `stop_tokens` cannot be set at the same time.

    And a TokenSequence type is a dict with the key 'tokens' and the value type List[int].
    ```json
    # Wrong Example: Both `bad_words` and `bad_word_tokens` are set.
    {
        "bad_words": ["bad", "words", " bad", " words"]
        "bad_word_tokens": [{"tokens": [568, 36]}, {"tokens": [423, 76]}]
    }

    # Correct Example
    {
        "bad_words": ["bad", "words", " bad", " words"]
        "stop_tokens": [{"tokens": [568, 36]}, {"tokens": [423, 76]}]
    }
    :::

    """
    default_request_config = None
    config: Dict[str, Any] = {}
    if config_file:
        try:
            config = yaml.safe_load(config_file)
        except yaml.YAMLError as e:
            secho_error_and_exit(
                f"Error occurred while parsing engine config file... {e}"
            )

    if "max_batch_size" not in config:
        config["max_batch_size"] = DEFAULT_MAX_BATCH_SIZE
    if "max_token_count" not in config:
        config["max_token_count"] = DEFAULT_MAX_TOKEN_COUNT

    if default_request_config_file is not None:
        try:
            default_request_config = yaml.safe_load(default_request_config_file)
        except yaml.YAMLError as e:
            secho_error_and_exit(
<<<<<<< HEAD
                f"Error occurred while parsing engine config file... {e}"
=======
                f"Error occurred while parsing default request config file... {e}"
>>>>>>> 0ef04d30
            )

    try:
        deployment = DeploymentAPI.create(
            checkpoint_id=checkpoint_id,
            name=deployment_name,
            deployment_type=deployment_type,
            cloud=cloud,
            region=region,
            gpu_type=gpu_type,
            num_gpus=num_gpus,
            config=config,
            description=description,
            default_request_config=default_request_config,
            security_level=security_level,
            logging=logging,
            min_replicas=min_replicas,
            max_replicas=max_replicas,
        )
    except (
        AuthenticationError,
        InvalidConfigError,
        EntityTooLargeError,
        LowServicePlanError,
    ) as exc:
        secho_error_and_exit(str(exc))

    typer.secho(
        f"Deployment ({deployment.deployment_id}) started successfully. "
        f"Use 'pf deployment view {deployment.deployment_id}' to see the deployment details.\n"
        f"Send inference requests to '{deployment.endpoint}'.",
        fg=typer.colors.GREEN,
    )


@app.command()
def update(
    deployment_id: str = typer.Argument(..., help="ID of deployment to update."),
    min_replicas: int = typer.Option(
        ..., "--min-replicas", "-min", help="Set min_replicas of deployment."
    ),
    max_replicas: int = typer.Option(
        ..., "--max-replicas", "-max", help="Set max_replicas of deployment."
    ),
):
    """Updates configuration of a deployment.

    :::tip
    To turn off the deployment autoscaling, set `--min-replicas` and
    `--max-replicas` to the same value.
    :::

    """
    DeploymentAPI.adjust_replica_config(
        id=deployment_id, min_replicas=min_replicas, max_replicas=max_replicas
    )
    typer.secho(
        f"Scaler of deployment ({deployment_id}) is updated.\n"
        f"Set min_replicas to {min_replicas}, max_replicas to {max_replicas}",
        fg=typer.colors.GREEN,
    )


@app.command()
def event(
    deployment_id: str = typer.Argument(..., help="ID of deployment to get events."),
):
    """Gets deployment events."""
    events = DeploymentAPI.get_events(id=deployment_id)
    for event in events:
        event["id"] = f"periflow-deployment-{event['namespace']}"
        event["created_at"] = datetime_to_simple_string(parse(event["created_at"]))
    deployment_event_table.render(events)


@app.command()
def req_resp(
    deployment_id: str = typer.Argument(
        ..., help="ID of deployment to download request-response logs."
    ),
    since: str = typer.Option(
        ...,
        "--since",
        help=(
            "Start time of request-response logs. The format should be {YYYY}-{MM}-{DD}T{HH}. "
            "The UTC timezone will be used by default."
        ),
    ),
    until: str = typer.Option(
        ...,
        "--until",
        help=(
            "End time of request-response logs. The format should be {YYYY}-{MM}-{DD}T{HH}. "
            "The UTC timezone will be used by default."
        ),
    ),
    save_dir: Optional[str] = typer.Option(
        None,
        "-s",
        "--save-dir",
        help="Directory path to save request-response logs",
    ),
):
    """Downloads request-response logs for a deployment."""
    try:
        start = datetime.strptime(since, "%Y-%m-%dT%H")
        end = datetime.strptime(until, "%Y-%m-%dT%H")
    except ValueError:
        secho_error_and_exit(
            "Invalid datetime format. The format should be {YYYY}-{MM}-{DD}T{HH} "
            "(e.g., 1999-01-01T01)."
        )

    DeploymentAPI.download_req_resp_logs(
        id=deployment_id, since=start, until=end, save_dir=save_dir
    )<|MERGE_RESOLUTION|>--- conflicted
+++ resolved
@@ -546,11 +546,7 @@
             default_request_config = yaml.safe_load(default_request_config_file)
         except yaml.YAMLError as e:
             secho_error_and_exit(
-<<<<<<< HEAD
-                f"Error occurred while parsing engine config file... {e}"
-=======
                 f"Error occurred while parsing default request config file... {e}"
->>>>>>> 0ef04d30
             )
 
     try:
