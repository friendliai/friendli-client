# Copyright (c) 2022-present, FriendliAI Inc. All rights reserved.

"""PeriFlow CLI."""

# pylint: disable=line-too-long

from __future__ import annotations

import requests
import typer
from requests import HTTPError, Response

from periflow.auth import TokenType, clear_tokens, get_token, update_token
from periflow.cli import (
    catalog,
    checkpoint,
    credential,
    deployment,
    group,
    key,
    project,
    vm,
)
from periflow.client.project import ProjectClient
from periflow.client.user import UserClient, UserGroupClient, UserMFAClient
from periflow.context import (
    get_current_project_id,
    project_context_path,
    set_current_group_id,
)
from periflow.di.injector import get_injector
from periflow.formatter import PanelFormatter
from periflow.utils.decorator import check_api
from periflow.utils.format import secho_error_and_exit
from periflow.utils.request import DEFAULT_REQ_TIMEOUT
from periflow.utils.url import URLProvider
from periflow.utils.validate import validate_package_version
from periflow.utils.version import get_installed_version

app = typer.Typer(
    help="Supercharge Generative AI Serving 🚀",
    no_args_is_help=True,
    context_settings={"help_option_names": ["-h", "--help"]},
    add_completion=False,
    callback=validate_package_version,
    pretty_exceptions_enable=False,
)

app.add_typer(catalog.app, name="catalog", help="Manage catalog")
app.add_typer(credential.app, name="credential", help="Manage credentials")
app.add_typer(checkpoint.app, name="checkpoint", help="Manage checkpoints")
app.add_typer(vm.app, name="vm", help="Manage VMs")
app.add_typer(deployment.app, name="deployment", help="Manage deployments")
app.add_typer(project.app, name="project", help="Manage projects")
app.add_typer(group.app, name="org", help="Manage organizations")
app.add_typer(key.app, name="key", help="Manage api keys")


user_panel_formatter = PanelFormatter(
    name="My Info",
    fields=["name", "email"],
    headers=["Name", "Email"],
)


@app.command()
@check_api
def whoami():
    """Show my user info."""
    client = UserClient()
<<<<<<< HEAD
    info = client.get_current_user_info()
=======
    info = client.get_current_userinfo()
>>>>>>> 58b0244d

    user_panel_formatter.render([info])


@app.command()
@check_api
def login(
    email: str = typer.Option(..., prompt="Enter your email"),
    password: str = typer.Option(..., prompt="Enter your password", hide_input=True),
):
    """Sign in."""
    injector = get_injector()
    url_provider = injector.get(URLProvider)
    r = requests.post(
        url_provider.get_training_uri("token/"),
        data={"username": email, "password": password},
        timeout=DEFAULT_REQ_TIMEOUT,
    )
    resp = r.json()
    if "code" in resp and resp["code"] == "mfa_required":
        mfa_token = resp["mfa_token"]
        client = UserMFAClient()
        # TODO: MFA type currently defaults to totp, need changes when new options are added
        client.initiate_mfa(mfa_type="totp", mfa_token=mfa_token)
        update_token(token_type=TokenType.MFA, token=mfa_token)
        typer.run(_mfa_verify)
    else:
        _handle_login_response(r, False)

    # Save user's organiztion context
    project_client = ProjectClient()
    user_group_client = UserGroupClient()

    try:
        org = user_group_client.get_group_info()
    except IndexError:
        secho_error_and_exit("You are not included in any organization.")
    org_id = org["id"]

    project_id = get_current_project_id()
    if project_id is not None:
        if project_client.check_project_membership(pf_project_id=project_id):
            project_org_id = project_client.get_project(pf_project_id=project_id)[
                "pf_group_id"
            ]
            if project_org_id != org_id:
                project_context_path.unlink(missing_ok=True)
        else:
            project_context_path.unlink(missing_ok=True)
    set_current_group_id(org_id)


@app.command()
def logout():
    """Sign out."""
    clear_tokens()
    typer.secho("Successfully signed out.", fg=typer.colors.BLUE)


@app.command()
@check_api
def passwd(
    old_password: str = typer.Option(
        ..., prompt="Enter your current password", hide_input=True
    ),
    new_password: str = typer.Option(
        ..., prompt="Enter your new password", hide_input=True
    ),
    confirm_password: str = typer.Option(
        ..., prompt="Enter the new password again (confirmation)", hide_input=True
    ),
):
    """Change password."""
    if old_password == new_password:
        secho_error_and_exit("The current password is the same with the new password.")
    if new_password != confirm_password:
        secho_error_and_exit("Passwords did not match.")
    client = UserClient()
    client.change_password(old_password, new_password)

    typer.secho("Password is changed successfully!", fg=typer.colors.BLUE)


@app.command()
def version():
    """Check the installed package version."""
    installed_version = get_installed_version()
    typer.echo(installed_version)


def _mfa_verify(_, code: str = typer.Option(..., prompt="Enter MFA Code")):
    injector = get_injector()
    url_provider = injector.get(URLProvider)

    mfa_token = get_token(TokenType.MFA)
    # TODO: MFA type currently defaults to totp, need changes when new options are added
    mfa_type = "totp"
    username = f"mfa://{mfa_type}/{mfa_token}"
    r = requests.post(
        url_provider.get_training_uri("token/"),
        data={"username": username, "password": code},
        timeout=DEFAULT_REQ_TIMEOUT,
    )
    _handle_login_response(r, True)


def _handle_login_response(r: Response, mfa: bool):
    try:
        r.raise_for_status()
        update_token(token_type=TokenType.ACCESS, token=r.json()["access_token"])
        update_token(token_type=TokenType.REFRESH, token=r.json()["refresh_token"])

        typer.echo("\n\nLogin success!")
        typer.echo("Welcome back to...")
        typer.echo(r" _____          _  _____ _")
        typer.echo(r"|  __ \___ _ __(_)|  ___| | _____      __")  # type: ignore
        typer.echo(r"|  ___/ _ \ '__| || |__ | |/ _ \ \ /\ / /")  # type: ignore
        typer.echo(r"| |  |  __/ |  | ||  __|| | (_) | V  V / ")
        typer.echo(r"|_|   \___|_|  |_||_|   |_|\___/ \_/\_/  ")  # type: ignore
        typer.echo("\n\n")
    except HTTPError:
        if mfa:
            secho_error_and_exit("Login failed... Invalid MFA Code.")
        else:
            secho_error_and_exit(
                "Login failed... Please check your email and password."
            )<|MERGE_RESOLUTION|>--- conflicted
+++ resolved
@@ -68,11 +68,7 @@
 def whoami():
     """Show my user info."""
     client = UserClient()
-<<<<<<< HEAD
     info = client.get_current_user_info()
-=======
-    info = client.get_current_userinfo()
->>>>>>> 58b0244d
 
     user_panel_formatter.render([info])
 
