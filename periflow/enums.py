# Copyright (c) 2022-present, FriendliAI Inc. All rights reserved.

"""PeriFlow client enums."""


from __future__ import annotations

from enum import Enum, IntEnum


class GroupRole(str, Enum):
    """Organization-level roles."""

    OWNER = "owner"
    MEMBER = "member"


class ProjectRole(str, Enum):
    """Project-level roles."""

    ADMIN = "admin"
    MAINTAIN = "maintain"
    DEVELOP = "develop"
    GUEST = "guest"


class ServiceTier(str, Enum):
    """Organization service tier."""

    BASIC = "basic"
    ENT = "enterprise"


class CloudType(str, Enum):
    """Cloud types."""

    AWS = "aws"
    AZURE = "azure"
    GCP = "gcp"


class StorageType(str, Enum):
    """Cloud storage types."""

    S3 = "s3"
    BLOB = "azure-blob"
    GCS = "gcs"
    FAI = "fai"


class GpuType(str, Enum):
    """GPU types for deployment."""

    A10G = "a10g"
    A100 = "a100"
    A100_80G = "a100-80g"


class VMType(str, Enum):
    """VM types for deployment."""

    G5_XLARGE = "g5.xlarge"
    A2_HIGHGPU_1G = "a2-highgpu-1g"
    A2_ULTRAGPU_1G = "a2-ultragpu-1g"
    A2_ULTRAGPU_2G = "a2-ultragpu-2g"
    A2_ULTRAGPU_4G = "a2-ultragpu-4g"
    A2_ULTRAGPU_8G = "a2-ultragpu-8g"


class DeploymentType(str, Enum):
    """Deployment phase types."""

    DEV = "dev"
    PROD = "prod"


class DeploymentSecurityLevel(str, Enum):
    """Deployment access levels."""

    PUBLIC = "public"
    PROTECTED = "protected"


class CheckpointCategory(str, Enum):
    """Checkpoint categories."""

    USER_PROVIDED = "USER"
    JOB_GENERATED = "JOB"
    COPIED = "COPY"
    REFERENCED = "REF"


class CheckpointStatus(str, Enum):
    """Checkpoint statuses."""

    CREATED = "Created"  # Model is created
    COPYING = "Copying"  # Copying the model from catalog
    ACTIVE = "Active"  # Available to use
    FAILED = "Failed"  # Cannot use the checkpoint


class CheckpointValidationStatus(str, Enum):
    """Checkpoint validation statuses."""

    VALIDATING = "Validating"  # Validating the checkpoint format
    VALID = "Valid"  # Checkpoint format is valid
    INVALID = "Invalid"  # Checkpoint is invalid
    FAILED = "Failed"  # Validation failed for some reason


class CatalogImportMethod(str, Enum):
    """Catalog import methods."""

    COPY = "copy"
    REF = "ref"


class CatalogStatus(str, Enum):
    """Catalog statuses."""

    CREATED = "Created"  # Catalog is created
    PUBLISHING = "Publishing"  # Publishing the catalog
    ACTIVE = "Active"  # Available to use the catalog
    FAILED = "Failed"  # Failed to publish catalog


class CredType(str, Enum):
    """Credential types."""

    S3 = "s3"
    BLOB = "azure-blob"
    GCS = "gcs"


class BeamSearchType(IntEnum):
    """Beam search types."""

    DETERMINISTIC = 0
    STOCHASTIC = 1
    NAIVE_SAMPLING = 2


class DeploymentReplicaStatus(str, Enum):
    """Deployment replica status types."""

    INITIALIZING = "Initializing"
    PENDING = "Pending"
    RUNNING = "Running"
    SUCCESS = "Success"
    FAILED = "Failed"
    UNKNOWN = "Unknown"
    STOPPING = "Stopping"
    TERMINATED = "Terminated"


class DeploymentStatus(str, Enum):
    """Deployment status types."""

    INITIALIZING = "Initializing"
    HEALTHY = "Healthy"
    UNHEALTHY = "Unhealthy"
    STOPPING = "Stopping"
    TERMINATED = "Terminated"


class CheckpointDataType(str, Enum):
    """Checkpoint dtype enums."""

    BF16 = "bf16"
    FP16 = "fp16"
    FP32 = "fp32"


class FileSizeType(str, Enum):
    """File size type."""

    LARGE = "LARGE"
<<<<<<< HEAD
    SMALL = "SMALL"
=======
    SMALL = "SMALL"


class QuantMode(str, Enum):
    """Supported quantization modes."""

    SMOOTH_QUANT = "smoothquant"
    NONE = "none"  # HACK: Remove this after another scheme added.


class QuantDatasetFormat(str, Enum):
    """Supported file format for calibration datasets for quantization."""

    JSON = "json"
    CSV = "csv"
    PARQUET = "parquet"
    TXT = "txt"
>>>>>>> dd8bbb32
<|MERGE_RESOLUTION|>--- conflicted
+++ resolved
@@ -175,9 +175,6 @@
     """File size type."""
 
     LARGE = "LARGE"
-<<<<<<< HEAD
-    SMALL = "SMALL"
-=======
     SMALL = "SMALL"
 
 
@@ -194,5 +191,4 @@
     JSON = "json"
     CSV = "csv"
     PARQUET = "parquet"
-    TXT = "txt"
->>>>>>> dd8bbb32
+    TXT = "txt"