# Copyright (c) 2022-present, FriendliAI Inc. All rights reserved.

"""PeriFlow deployment SDK."""

# pylint: disable=line-too-long, arguments-differ, too-many-arguments, too-many-locals, redefined-builtin

from __future__ import annotations

import json
import os
from concurrent.futures import ThreadPoolExecutor
from datetime import datetime
from pathlib import Path
from tempfile import TemporaryDirectory
from typing import Any, Dict, List, Optional
from uuid import UUID

from dateutil.tz import tzlocal
from pydantic import AnyHttpUrl

from periflow.client.deployment import (
    DeploymentClient,
    DeploymentEventClient,
    DeploymentLogClient,
    DeploymentMetricsClient,
    DeploymentReqRespClient,
    PFSProjectUsageClient,
)
from periflow.client.file import FileClient, GroupProjectFileClient
from periflow.client.group import GroupClient
from periflow.configurator.deployment import DRCConfigurator, OrcaDeploymentConfigurator
from periflow.context import get_current_group_id, get_current_project_id
from periflow.enums import (
    CloudType,
    DeploymentSecurityLevel,
    DeploymentType,
    GpuType,
    ServiceTier,
)
from periflow.errors import (
    AuthenticationError,
    EntityTooLargeError,
    InvalidConfigError,
    InvalidPathError,
    LowServicePlanError,
    NotFoundError,
)
from periflow.logging import logger
from periflow.schema.resource.v1.deployment import V1Deployment
from periflow.schema.resource.v1.transfer import UploadTask
from periflow.sdk.resource.base import ResourceAPI
from periflow.utils.format import extract_datetime_part, extract_deployment_id_part
<<<<<<< HEAD
from periflow.utils.maps import cloud_vm_map, vm_num_gpu_map
from periflow.utils.transfer import (
    MAX_DEFAULT_REQUEST_CONFIG_SIZE,
    ChunksizeAdjuster,
    DeferQueue,
    DownloadManager,
    UploadManager,
)
=======
from periflow.utils.fs import download_file, upload_file
from periflow.utils.maps import cloud_gpu_map, gpu_num_map
>>>>>>> 36cb6162
from periflow.utils.validate import validate_enums


class Deployment(ResourceAPI[V1Deployment, str]):
    """Deployment resource API."""

    @staticmethod
    def create(
        checkpoint_id: UUID,
        name: str,
        cloud: CloudType,
        region: str,
        gpu_type: GpuType,
        num_gpus: int,
        config: Dict[str, Any],
        deployment_type: DeploymentType = DeploymentType.PROD,
        description: Optional[str] = None,
        default_request_config: Optional[Dict[str, Any]] = None,
        security_level: DeploymentSecurityLevel = DeploymentSecurityLevel.PUBLIC,
        logging: bool = False,
        min_replicas: int = 1,
        max_replicas: int = 1,
    ) -> V1Deployment:
        """Creates a new deployment.

        Args:
            checkpoint_id (UUID): ID of checkpoint to deploy.
            name (str): The name of deployment.
            cloud (CloudType): Type of cloud provider.
            region (str): Cloud region to create a deployment.
            gpu_type (GpuType): Type of GPU.
            num_gpus (int): The number of GPUs.
            vm_type (VMType): Type of VM.
            config (Dict[str, Any]): Deployment configuration.
            deployment_type (DeploymentType, optional): Type of deployment. Defaults to DeploymentType.PROD.
            description (Optional[str], optional): Optional long description for the deployment. Defaults to None.
            default_request_config (Optional[Dict[str, Any]], optional): Default request configuration (e.g., stop words, bad words). Defaults to None.
            security_level (DeploymentSecurityLevel, optional): Security level of deployment endpoint. Defaults to DeploymentSecurityLevel.PUBLIC.
            logging (bool, optional): When True, enables request-response logging for the deployment if it is set. Defaults to False.
            min_replicas (int, optional): The number of minimum replicas. Defaults to 1.
            max_replicas (int, optional): The number of maximum replicas. Defaults to 1.

        Raises:
            AuthenticationError: Raised when project context is not configured.
            InvalidConfigError: Raised when any of the configurations (i.e., `config`, `default_request_config`, `min_replicas`, `max_replicas`) is invalid.
            EntityTooLargeError: Raised when the contents of `default_request_config` exceeds the 10GiB size limit.
            LowServicePlanError: Raised when the `deployment_type` is set to `Deployment.DEV` and service plan of the user's organization is not 'enterprise'.

        Examples:
            Basic usage:

            ```python
            import periflow as pf

            # Set up PeriFlow context.
            pf.init(
                api_key="YOUR_PERIFLOW_API_KEY",
                project_name="my-project",
            )

            # Create a deployment at GCP asia-northest3 region wtih one A100 GPU.
            config = {
                "max_batch_size": 256,
                "max_token_count": 8146,
                "max_num_tokens_to_replace": 0,
            }
            deployment = pf.Deployment.create(
                checkpoint_id="YOUR_CHECKPOINT_ID",
                name="my-deployment",
                cloud="gcp",
                region="asia-northeast3",
                gpu_type="a100",
                num_gpus=1,
                config=config,
            )
            ```

            The format of `config` should be:

            ```python
            {
                "max_batch_size": Optioanl[int],
                "max_token_count": Optioanl[int],
                "max_num_tokens_to_replace": Optional[int],
            }
            ```

            The format of `default_request_config` should be:

            ```python
            {
                "stop": Optional[List[str]],
                "stop_tokens": Optional[List[int]],
                "bad_words": Optional[List[str]],
                "bad_word_tokens": Optional[List[int]]
            }
            ```

            :::caution
            Note that `bad_words` and `bad_word_tokens` cannot be set at the same time. Similarly, `stop` and `stop_tokens` cannot be set at the same time.
            :::

            :::note
            When `min_replicas` and `max_replicas` are the same, deployment auto-scaling turns off.
            :::

        Returns:
            V1Deployment: The created deployment object.

        """
        # pylint: disable=too-many-statements
        cloud = validate_enums(cloud, CloudType)
        gpu_type = validate_enums(gpu_type, GpuType)
        deployment_type = validate_enums(deployment_type, DeploymentType)
        security_level = validate_enums(security_level, DeploymentSecurityLevel)

        org_id = get_current_group_id()
        if org_id is None:
            raise AuthenticationError(
                "Not authenticated. Please authenticate with 'pf init()' or 'pf login'."
            )
        project_id = get_current_project_id()
        if project_id is None:
            raise AuthenticationError(
                "Project context is not configured. "
                "Set the project context either by 'pf.init()' or 'pf project switch'."
            )

        group_client = GroupClient()
        if (
            group_client.get_group(pf_group_id=org_id)["plan"] == ServiceTier.BASIC
            and deployment_type == DeploymentType.DEV
        ):
            raise LowServicePlanError(
                "Deployment with the development type is only supported for the 'enterprise' plan."
            )

        if min_replicas > max_replicas:
            raise InvalidConfigError(
                f"Should be min_replicas('{min_replicas}') <= max_replicas('{max_replicas}')."
            )

        if gpu_type not in cloud_gpu_map[cloud]:
            raise InvalidConfigError(
                f"GPU type {gpu_type.value} is not supported in cloud {cloud.value}."
            )

        if num_gpus not in gpu_num_map[gpu_type]:
            raise InvalidConfigError(
                f"Num gpus {num_gpus} is not supported for GPU {gpu_type.value}."
            )

        deploy_configurator = OrcaDeploymentConfigurator(config=config)
        deploy_configurator.validate()
        config = {"orca_config": config}

        if default_request_config is not None:
            drc_configurator = DRCConfigurator(config=default_request_config)
            drc_configurator.validate()

            file_client = FileClient()
            group_file_client = GroupProjectFileClient()

            with TemporaryDirectory() as dir:
                drc_file_name = "drc.json"
                drc_file_path = os.path.join(dir, drc_file_name)
                with open(drc_file_path, "w", encoding="utf-8") as file:
                    json.dump(default_request_config, file)

                file_size = os.stat(drc_file_path).st_size
                if file_size > MAX_DEFAULT_REQUEST_CONFIG_SIZE:
                    raise EntityTooLargeError(
                        "The default request config size should be smaller than 1GiB."
                    )

                file_info = {
                    "name": drc_file_name,
                    "path": drc_file_name,
                    "mtime": datetime.fromtimestamp(
                        os.stat(drc_file_path).st_mtime, tz=tzlocal()
                    ).isoformat(),
                    "size": file_size,
                }
                file_id = group_file_client.create_misc_file(file_info=file_info)["id"]

                upload_url = file_client.get_misc_file_upload_url(misc_file_id=file_id)
                upload_task = UploadTask(
                    path=drc_file_path, upload_url=AnyHttpUrl(upload_url)
                )

                executor = ThreadPoolExecutor()
                adjuster = ChunksizeAdjuster()
                upload_manager = UploadManager(
                    executor=executor, chunk_adjuster=adjuster
                )
                try:
                    upload_manager.upload_file(upload_task=upload_task)
                    file_client.make_misc_file_uploaded(misc_file_id=file_id)
                    config["orca_config"]["default_request_config_id"] = file_id
                finally:
                    executor.shutdown(wait=True)

        config["orca_config"]["num_devices"] = num_gpus

        config["scaler_config"] = {}
        config["scaler_config"]["min_replica_count"] = min_replicas
        config["scaler_config"]["max_replica_count"] = max_replicas

        request_data = {
            "project_id": str(project_id),
            "model_id": str(checkpoint_id),
            "deployment_type": deployment_type.value,
            "name": name,
            "vm": {"gpu_type": gpu_type.value},
            "cloud": cloud.value,
            "region": region,
            "total_gpus": num_gpus,
            "infrequest_perm_check": security_level
            == DeploymentSecurityLevel.PROTECTED,
            "infrequest_log": logging,
            **config,
        }
        if description is not None:
            request_data["description"] = description

        client = DeploymentClient()
        deployment_raw = client.create_deployment(request_data)
        deployment = V1Deployment.model_validate(deployment_raw)
        return deployment

    @staticmethod
    def list(
        limit: int = 20,
        include_terminated: bool = False,
        from_oldest: bool = False,
        all_in_org: bool = False,
    ) -> List[V1Deployment]:
        """Lists deployments.

        Args:
            limit (int, optional): The maximum number of retrieved results. Defaults to 20.
            include_terminated (bool, optional): When True, includes the terminated deployments in the results. Defaults to False.
            from_oldest (bool, optional): List from the oldest deployment. Defaults to False.

        Raises:
            AuthenticationError: Raised when project context is not configured.

        Returns:
            List[V1Deployment]: Retrieved deployments.

        """
        if all_in_org:
            prj_id = None
        else:
            project_id = get_current_project_id()
            if project_id is None:
                raise AuthenticationError(
                    "Project context is not configured. "
                    "Set the project context either by 'pf.init' or 'pf project switch'."
                )
            prj_id = str(project_id)

        client = DeploymentClient()
        deployments = [
            V1Deployment.model_validate(deployment_raw)
            for deployment_raw in client.list_deployments(
                project_id=prj_id,
                archived=False,
                limit=limit,
                from_oldest=from_oldest,
            )
        ]
        num_active_deployments = len(deployments)
        if include_terminated and limit > num_active_deployments:
            deployments += [
                V1Deployment.model_validate(deployment_raw)
                for deployment_raw in client.list_deployments(
                    project_id=prj_id,
                    archived=True,
                    limit=limit - num_active_deployments,
                    from_oldest=from_oldest,
                )
            ]

        return deployments

    @staticmethod
    def get(id: str, *args, **kwargs) -> V1Deployment:
        """Gets deployment info.

        Args:
            id (str): ID of deployment to retrieve.

        Returns:
            V1Deployment: Retrieved deployment object.

        """
        client = DeploymentClient()
        deployment_raw = client.get_deployment(id)
        deployment = V1Deployment.model_validate(deployment_raw)

        return deployment

    @staticmethod
    def stop(id: str) -> None:
        """Stops a running deployment.

        Args:
            id (str): ID of deployment to stop.

        """
        client = DeploymentClient()
        client.stop_deployment(id)

    @staticmethod
    def get_metrics(
        id: str,
        since: datetime,
        until: datetime,
        time_window: int = 60,
    ) -> List[Dict[str, Any]]:
        """Gets metrics of a deployment.

        Args:
            id (str): ID of deployment to get metrics.
            since (datetime): Start time of metrics to fetch.
            until (datetime): End time of metrics to fetch.
            time_window (int, optional): Time window of results in seconds. Defaults to 60.

        Returns:
            List[Dict[str, Any]]: Retrieved metrics data.

        """
        metrics_client = DeploymentMetricsClient(deployment_id=id)
        return metrics_client.get_metrics(
            start=since, end=until, time_window=time_window
        )

    @staticmethod
    def get_project_deployment_durations(
        since: datetime, until: datetime
    ) -> Dict[str, Any]:
        """Gets usage info of a deployment.

        Args:
            since (datetime): Start datetime of the deployment usages to fetch.
            until (datetime): End datetime of the deployment usages to fetch.

        Returns:
            Dict[str, Any]: Retrieved deployment usage info.

        """
        client = PFSProjectUsageClient()
        return client.get_project_deployment_durations(since, until)

    @staticmethod
    def get_logs(id: str, replica_index: int = 0) -> List[Dict[str, Any]]:
        """Gets logs from a deployment.

        Args:
            id (str): ID of deployment to get logs.
            replica_index (int, optional): Index of deployment replica to retrieve logs. Defaults to 0.

        Returns:
            List[Dict[str, Any]]: Retrieved log data.

        """
        client = DeploymentLogClient(deployment_id=id)
        return client.get_deployment_logs(replica_index=replica_index)

    @staticmethod
    def adjust_replica_config(id: str, min_replicas: int, max_replicas: int) -> None:
        """Adjusts replica configuration of a running deployment.

        Args:
            id (str): ID of deployment to adjust the replica configuration.
            min_replicas (int): Minimum replica count.
            max_replicas (int): Maximum replica count.

        Raises:
            InvalidConfigError: Raised when any of the configurations (i.e., `min_replicas`, `max_replicas`) is invalid.

        """
        if min_replicas > max_replicas:
            raise InvalidConfigError(
                f"Should be min_replicas('{min_replicas}') <= max_replicas('{max_replicas}')."
            )
        client = DeploymentClient()
        client.update_deployment_scaler(
            deployment_id=id,
            min_replicas=min_replicas,
            max_replicas=max_replicas,
        )

    @staticmethod
    def get_events(id: str) -> List[Dict[str, Any]]:
        """Gets events from a deployment.

        Args:
            id (str): ID of deployment to get events.

        Returns:
            List[Dict[str, Any]]: Deployment event info.

        """
        client = DeploymentEventClient(deployment_id=id)
        return client.get_events()

    @staticmethod
    def download_req_resp_logs(
        id: str, since: datetime, until: datetime, save_dir: Optional[str] = None
    ) -> None:
        """Downloads a file that has request-response logs.

        Args:
            id (str): ID of deployment.
            since (datetime): Start time of request-response logs.
            until (datetime): End time of request-response logs.
            save_dir (Optional[str], optional): Path to save logs. Set to the current directory if it is `None`. Defaults to None.

        Raises:
            InvalidPathError: Raised when `save_dir` does not exist or is read-only.
            InvalidConfigError: Raised when `since` <= `until` is not satisfied.
            NotFoundError: Raised when the deployment request-response logs are not found for the given time range.

        """
        if save_dir is not None and not os.path.isdir(save_dir):
            raise InvalidPathError(f"Directory '{save_dir}' is not found.")
        save_dir = save_dir or os.getcwd()

        if not os.access(save_dir, os.W_OK):
            raise InvalidPathError(f"Cannot save logs to {save_dir} which is readonly.")

        if since > until:
            raise InvalidConfigError(
                "Time value of `since` should be earlier than the value of `until`."
            )

        client = DeploymentReqRespClient(deployment_id=id)
        download_infos = client.get_download_urls(start=since, end=until)
        if len(download_infos) == 0:
            raise NotFoundError(f"No log exists for the deployment '{id}'.")

        write_queue = DeferQueue()
        download_manager = DownloadManager(write_queue=write_queue)
        for i, download_info in enumerate(download_infos):
            full_storage_path = download_info["path"]
            deployment_id_part = extract_deployment_id_part(full_storage_path)
            timestamp_part = extract_datetime_part(full_storage_path)
            filename = f"{deployment_id_part}_{timestamp_part}.log"
            logger.info("Downloading files %d/%d...", i + 1, len(download_infos))
            download_manager.download_file(
                url=download_info["url"], out=Path(save_dir) / filename
            )<|MERGE_RESOLUTION|>--- conflicted
+++ resolved
@@ -50,8 +50,7 @@
 from periflow.schema.resource.v1.transfer import UploadTask
 from periflow.sdk.resource.base import ResourceAPI
 from periflow.utils.format import extract_datetime_part, extract_deployment_id_part
-<<<<<<< HEAD
-from periflow.utils.maps import cloud_vm_map, vm_num_gpu_map
+from periflow.utils.maps import cloud_gpu_map, gpu_num_map
 from periflow.utils.transfer import (
     MAX_DEFAULT_REQUEST_CONFIG_SIZE,
     ChunksizeAdjuster,
@@ -59,10 +58,6 @@
     DownloadManager,
     UploadManager,
 )
-=======
-from periflow.utils.fs import download_file, upload_file
-from periflow.utils.maps import cloud_gpu_map, gpu_num_map
->>>>>>> 36cb6162
 from periflow.utils.validate import validate_enums
 
 
