--- conflicted
+++ resolved
@@ -18,7 +18,6 @@
 from periflow.client.credential import CredentialClient
 from periflow.client.group import GroupProjectCheckpointClient
 from periflow.cloud.storage import build_storage_client
-<<<<<<< HEAD
 from periflow.enums import (
     CatalogImportMethod,
     CheckpointCategory,
@@ -34,10 +33,6 @@
     PeriFlowInternalError,
     TokenizerNotFoundError,
 )
-=======
-from periflow.enums import CheckpointCategory, CredType, StorageType
-from periflow.errors import InvalidConfigError, NotFoundError, PeriFlowInternalError
->>>>>>> b53f3565
 from periflow.logging import logger
 from periflow.schema.resource.v1.checkpoint import V1Checkpoint
 from periflow.sdk.resource.base import ResourceAPI
@@ -807,7 +802,6 @@
 
         raw_ckpt = client.restore_checkpoint(id)
         ckpt = V1Checkpoint.model_validate(raw_ckpt)
-<<<<<<< HEAD
         return ckpt
 
     @staticmethod
@@ -833,147 +827,4 @@
         if ckpt.forms:
             for file in ckpt.forms[0].files:
                 file.path = strip_storage_path_prefix(file.path)
-        return ckpt
-
-    @staticmethod
-    def convert(
-        model_name_or_path: str,
-        model_output_path: str,
-        data_type: CheckpointDataType,
-        *,
-        tokenizer_output_dir: Optional[str] = None,
-        attr_output_path: Optional[str] = None,
-        cache_dir: Optional[str] = None,
-        dry_run: bool = False,
-    ) -> None:
-        """Convert Hugging Face model checkpoint to PeriFlow format.
-
-        Args:
-            model_name_or_path (str): Hugging Face model name or local path to the checkpoint.
-            model_output_path (str): Path to the converted checkpoint to save.
-            data_type (CheckpointDataType): Converted checkpoint data type.
-            tokenizer_output_dir (Optional[str], optional): Directory path to save 'tokenizer.json' for the converted checkpoint. Defaults to None.
-            attr_output_path (Optional[str], optional): Path to create the attribute YAML file for the converted checkpoint. Defaults to None.
-            cache_dir (Optional[str], optional): Path for downloading checkpoint. Defaults to None.
-            dry_run (bool, optional): Check only if checkpoint is convertable. Defaults to False.
-
-        Raises:
-            NotFoundError: Raised when `model_name_or_path` is not found. Also raised when `tokenizer_output_dir` is not found.
-            CheckpointConversionError: Raised when given model architecture from checkpoint is not supported to convert.
-
-        """
-        try:
-            import torch  # type: ignore[import] # pylint: disable=import-outside-toplevel
-        except ImportError as exc:
-            raise CheckpointConversionError(
-                "To convert the checkpoint, you must install 'torch'."
-            ) from exc
-
-        try:
-            import transformers  # type: ignore[import] # pylint: disable=import-outside-toplevel
-
-            from periflow.converter.maps import (  # pylint: disable=import-outside-toplevel
-                model_arch_converter_map,
-            )
-            from periflow.converter.utils import (  # pylint: disable=import-outside-toplevel
-                save_tokenizer,
-            )
-        except ImportError as exc:
-            raise CheckpointConversionError(
-                "To convert the checkpoint, your must install the package with 'pip install periflow-client[mllib]'"
-            ) from exc
-
-        data_type = validate_enums(data_type, CheckpointDataType)
-
-        try:
-            config = transformers.AutoConfig.from_pretrained(
-                model_name_or_path, cache_dir=cache_dir, trust_remote_code=True
-            )
-        except OSError as exc:  # from transformers.AutoConfig.from_pretrained()
-            config_dir = Path(model_name_or_path)
-            model_output_dir = Path(model_output_path).parent
-            if (
-                config_dir.exists()
-                and model_output_dir.absolute() == config_dir.absolute()
-            ):
-                raise NotFoundError(
-                    f"'output_dir' ({model_output_dir.as_posix()}) and "
-                    f"'model_name_or_path' ({model_name_or_path}) are the same. "
-                    "In such a case, checkpoints should be prepared in 'output_dir'."
-                ) from exc
-            raise NotFoundError(str(exc)) from exc
-
-        try:
-            generation_config = transformers.GenerationConfig.from_pretrained(
-                model_name_or_path, cache_dir=cache_dir, trust_remote_code=True
-            )
-        except (OSError, TypeError) as exc:
-            generation_config = None
-
-        try:
-            model_arch_list = cast(
-                List[str], cast(transformers.PretrainedConfig, config).architectures
-            )
-        except AttributeError as exc:
-            raise CheckpointConversionError(str(exc)) from exc
-
-        if len(model_arch_list) == 0:
-            raise NotSupportedCheckpointError(
-                invalid_option=f"'architectures={model_arch_list}'",
-                valid_options=list(model_arch_converter_map.keys()),
-            )
-        model_arch = model_arch_list[0]
-        if model_arch not in model_arch_converter_map:
-            raise NotSupportedCheckpointError(
-                invalid_option=f"'architectures={model_arch}'",
-                valid_options=list(model_arch_converter_map.keys()),
-            )
-
-        hf_factory, converter_factory = model_arch_converter_map[model_arch]
-        converter = converter_factory(
-            config=config,
-            generation_config=generation_config,
-            output_path=model_output_path,
-            data_type=data_type,
-        )
-        converter.check_config()
-
-        if not dry_run:
-            logger.info(
-                "Start loading Hugging Face checkpoint(%s) for conversion...",
-                model_name_or_path,
-            )
-            state_dict = hf_factory.from_pretrained(
-                model_name_or_path,
-                torch_dtype=torch.float32,
-                cache_dir=cache_dir,
-                trust_remote_code=True,
-                low_cpu_mem_usage=True,  # For model loading faster and using ~1x model size CPU memory. https://huggingface.co/docs/transformers/main_classes/model#transformers.PreTrainedModel.from_pretrained.example
-            ).state_dict()
-            logger.info(
-                "Hugging Face checkpoint(%s) is successfully loaded!",
-                model_name_or_path,
-            )
-            converter.convert(state_dict=state_dict)
-            logger.info(
-                "Hugging Face checkpoint(%s) is successfully converted to Periflow format!",
-                model_name_or_path,
-            )
-
-        if attr_output_path is not None:
-            attr = converter.get_attributes()
-            with open(attr_output_path, "w", encoding="utf-8") as file:
-                yaml.dump(attr, file, sort_keys=False)
-
-        if tokenizer_output_dir is not None:
-            try:
-                save_tokenizer(
-                    model_name_or_path=model_name_or_path,
-                    cache_dir=cache_dir,
-                    save_dir=tokenizer_output_dir,
-                )
-            except TokenizerNotFoundError as exc:
-                logger.warn(str(exc))
-=======
-        return ckpt
->>>>>>> b53f3565
+        return ckpt