--- conflicted
+++ resolved
@@ -23,7 +23,6 @@
 
 from periflow.enums import FileSizeType
 from periflow.utils.format import secho_error_and_exit
-from periflow.enums import FileSizeType
 
 KiB = 1024
 MiB = KiB * KiB
@@ -110,101 +109,6 @@
     }
 
 
-<<<<<<< HEAD
-=======
-def get_content_size(url: str) -> int:
-    """Get download content size."""
-    response = requests.get(url, stream=True, timeout=DEFAULT_REQ_TIMEOUT)
-    if response.status_code != 200:
-        secho_error_and_exit("Failed to download (invalid url)")
-    return int(response.headers["Content-Length"])
-
-
-def download_range(url: str, start: int, end: int, output: str, ctx: tqdm) -> None:
-    """Download a specific part of a file from the URL."""
-    headers = {"Range": f"bytes={start}-{end}"}
-    response = requests.get(
-        url, headers=headers, stream=True, timeout=DEFAULT_REQ_TIMEOUT
-    )
-
-    with open(output, "wb") as f:
-        wrapped_object = CallbackIOWrapper(ctx.update, f, "write")
-        for part in response.iter_content(1024):
-            wrapped_object.write(part)
-
-
-def download_file_simple(url: str, out: str, content_length: int) -> None:
-    """Download a file without parallelism."""
-    response = requests.get(url, stream=True, timeout=DEFAULT_REQ_TIMEOUT)
-    with tqdm.wrapattr(
-        open(out, "wb"), "write", miniters=1, total=content_length
-    ) as fout:
-        for chunk in response.iter_content(chunk_size=4096):
-            fout.write(chunk)
-
-
-def download_file_parallel(
-    url: str, out: str, content_length: int, chunk_size: int = 1024 * 1024 * 4
-) -> None:
-    """Download a file in parallel."""
-    chunks = range(0, content_length, chunk_size)
-
-    temp_out_prefix = os.path.join(os.path.dirname(out), f".{os.path.basename(out)}")
-
-    try:
-        with tqdm(
-            total=content_length, unit="B", unit_scale=True, unit_divisor=1024
-        ) as t:
-            with ThreadPoolExecutor() as executor:
-                futs = [
-                    executor.submit(
-                        download_range,
-                        url,
-                        start,
-                        start + chunk_size - 1,
-                        f"{temp_out_prefix}.part{i}",
-                        t,
-                    )
-                    for i, start in enumerate(chunks)
-                ]
-                wait(futs, return_when=FIRST_EXCEPTION)
-
-        # Merge partitioned files
-        with open(out, "wb") as f:
-            for i in range(len(chunks)):
-                chunk_path = f"{temp_out_prefix}.part{i}"
-                with open(chunk_path, "rb") as chunk_f:
-                    f.write(chunk_f.read())
-
-                os.remove(chunk_path)
-    finally:
-        # Clean up zombie temporary partitioned files
-        for i in range(len(chunks)):
-            chunk_path = f"{temp_out_prefix}.part{i}"
-            if os.path.isfile(chunk_path):
-                os.remove(chunk_path)
-
-
-def download_file(url: str, out: str) -> None:
-    """Download a file from the URL."""
-    file_size = get_content_size(url)
-
-    # Create directory if not exists
-    dirpath = os.path.dirname(out)
-    try:
-        os.makedirs(dirpath, exist_ok=True)
-    except OSError as exc:
-        secho_error_and_exit(
-            f"Cannot create directory({dirpath}) to download file: {exc!r}"
-        )
-
-    if file_size >= 16 * 1024 * 1024:
-        download_file_parallel(url, out, file_size)
-    else:
-        download_file_simple(url, out, file_size)
-
-
->>>>>>> 58b0244d
 def _filter_large_files(paths: List[str]) -> List[str]:
     return [path for path in paths if get_file_size(path) >= S3_UPLOAD_SIZE_LIMIT]
 
