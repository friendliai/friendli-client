# Copyright (c) 2022-present, FriendliAI Inc. All rights reserved.

"""PeriFlow CLI URL Utilities."""

from __future__ import annotations

from urllib.parse import urljoin, urlparse

discuss_url = "https://discuss.friendli.ai/"


def get_baseurl(url: str) -> str:
    """Get a base of a URL."""
    parsed_url = urlparse(url)
    scheme = parsed_url.scheme
    base = parsed_url.netloc
    return f"{scheme}://{base}/"


class URLProvider:
    """Service URL provider."""

<<<<<<< HEAD
    @classmethod
    def get_auth_uri(cls, path: str) -> str:
        """Get PFA URI."""
        raise NotImplementedError  # pragma: no cover
=======
    training_url = ""
    training_ws_url = ""
    registry_url = ""
    serving_url = ""
    auth_url = ""
    meter_url = ""
    observatory_url = ""

    @classmethod
    def get_auth_uri(cls, path: str) -> str:
        """Get PFA URI."""
        return urljoin(cls.auth_url, path)
>>>>>>> 0e8d2142

    @classmethod
    def get_training_uri(cls, path: str) -> str:
        """Get PFT URI."""
<<<<<<< HEAD
        raise NotImplementedError  # pragma: no cover
=======
        return urljoin(cls.training_url, path)
>>>>>>> 0e8d2142

    @classmethod
    def get_training_ws_uri(cls, path: str) -> str:
        """Get PFT websocket URI."""
<<<<<<< HEAD
        raise NotImplementedError  # pragma: no cover
=======
        return urljoin(cls.training_ws_url, path)
>>>>>>> 0e8d2142

    @classmethod
    def get_serving_uri(cls, path: str) -> str:
        """Get PFS URI."""
<<<<<<< HEAD
        raise NotImplementedError  # pragma: no cover
=======
        return urljoin(cls.serving_url, path)
>>>>>>> 0e8d2142

    @classmethod
    def get_mr_uri(cls, path: str) -> str:
        """Get PFR URI."""
<<<<<<< HEAD
        raise NotImplementedError  # pragma: no cover
=======
        return urljoin(cls.registry_url, path)
>>>>>>> 0e8d2142

    @classmethod
    def get_meter_uri(cls, path: str) -> str:
        """Get PFM URI."""
<<<<<<< HEAD
        raise NotImplementedError  # pragma: no cover
=======
        return urljoin(cls.meter_url, path)
>>>>>>> 0e8d2142

    @classmethod
    def get_observatory_uri(cls, path: str) -> str:
        """Get PFO URI."""
<<<<<<< HEAD
        raise NotImplementedError  # pragma: no cover
=======
        return urljoin(cls.observatory_url, path)
>>>>>>> 0e8d2142


class ProductionURLProvider(URLProvider):
    """Production service URL provider."""

    training_url = "https://training.periflow.ai/api/"
    training_ws_url = "wss://training-ws.periflow.ai/ws/"
    registry_url = "https://modelregistry.periflow.ai/"
    serving_url = "https://serving.periflow.ai/"
    auth_url = "https://auth.periflow.ai/"
    meter_url = "https://metering.periflow.ai/"
    observatory_url = "https://observatory.periflow.ai/"

<<<<<<< HEAD
    @classmethod
    def get_auth_uri(cls, path: str) -> str:
        """Get PFA URI."""
        return urljoin(cls.auth_url, path)

    @classmethod
    def get_training_uri(cls, path: str) -> str:
        """Get PFT URI."""
        return urljoin(cls.training_url, path)

    @classmethod
    def get_training_ws_uri(cls, path: str) -> str:
        """Get PFT websocket URI."""
        return urljoin(cls.training_ws_url, path)

    @classmethod
    def get_serving_uri(cls, path: str) -> str:
        """Get PFS URI."""
        return urljoin(cls.serving_url, path)

    @classmethod
    def get_mr_uri(cls, path: str) -> str:
        """Get PFR URI."""
        return urljoin(cls.registry_url, path)

    @classmethod
    def get_meter_uri(cls, path: str) -> str:
        """Get PFM URI."""
        return urljoin(cls.meter_url, path)

    @classmethod
    def get_observatory_uri(cls, path: str) -> str:
        """Get PFO URI."""
        return urljoin(cls.observatory_url, path)

=======
>>>>>>> 0e8d2142

class StagingURLProvider(URLProvider):
    """Staging service URL provider."""

    training_url = "https://api-staging.friendli.ai/api/"
    training_ws_url = "wss://api-ws-staging.friendli.ai/ws/"
    registry_url = "https://pfmodelregistry-staging.friendli.ai/"
    serving_url = "https://pfs-staging.friendli.ai/"
    auth_url = "https://pfauth-staging.friendli.ai/"
    meter_url = "https://pfmeter-staging.friendli.ai/"
    observatory_url = "https://pfo-staging.friendli.ai/"

<<<<<<< HEAD
    @classmethod
    def get_auth_uri(cls, path: str) -> str:
        """Get PFA URI."""
        return urljoin(cls.auth_url, path)

    @classmethod
    def get_training_uri(cls, path: str) -> str:
        """Get PFT URI."""
        return urljoin(cls.training_url, path)

    @classmethod
    def get_training_ws_uri(cls, path: str) -> str:
        """Get PFT websocket URI."""
        return urljoin(cls.training_ws_url, path)

    @classmethod
    def get_serving_uri(cls, path: str) -> str:
        """Get PFS URI."""
        return urljoin(cls.serving_url, path)

    @classmethod
    def get_mr_uri(cls, path: str) -> str:
        """Get PFR URI."""
        return urljoin(cls.registry_url, path)

    @classmethod
    def get_meter_uri(cls, path: str) -> str:
        """Get PFM URI."""
        return urljoin(cls.meter_url, path)

    @classmethod
    def get_observatory_uri(cls, path: str) -> str:
        """Get PFO URI."""
        return urljoin(cls.observatory_url, path)

=======
>>>>>>> 0e8d2142

class DevURLProvider(URLProvider):
    """Dev service URL provider."""

    training_url = "https://api-dev.friendli.ai/api/"
    training_ws_url = "wss://api-ws-dev.friendli.ai/ws/"
    registry_url = "https://pfmodelregistry-dev.friendli.ai/"
    serving_url = "https://pfs-dev.friendli.ai/"
    auth_url = "https://pfauth-dev.friendli.ai/"
    meter_url = "https://pfmeter-dev.friendli.ai/"
<<<<<<< HEAD
    observatory_url = "https://pfo-dev.friendli.ai/"

    @classmethod
    def get_auth_uri(cls, path: str) -> str:
        """Get PFA URI."""
        return urljoin(cls.auth_url, path)

    @classmethod
    def get_training_uri(cls, path: str) -> str:
        """Get PFT URI."""
        return urljoin(cls.training_url, path)

    @classmethod
    def get_training_ws_uri(cls, path: str) -> str:
        """Get PFT websocket URI."""
        return urljoin(cls.training_ws_url, path)

    @classmethod
    def get_serving_uri(cls, path: str) -> str:
        """Get PFS URI."""
        return urljoin(cls.serving_url, path)

    @classmethod
    def get_mr_uri(cls, path: str) -> str:
        """Get PFR URI."""
        return urljoin(cls.registry_url, path)

    @classmethod
    def get_meter_uri(cls, path: str) -> str:
        """Get PFM URI."""
        return urljoin(cls.meter_url, path)

    @classmethod
    def get_observatory_uri(cls, path: str) -> str:
        """Get PFO URI."""
        return urljoin(cls.observatory_url, path)
=======
    observatory_url = "https://pfo-dev.friendli.ai/"
>>>>>>> 0e8d2142
<|MERGE_RESOLUTION|>--- conflicted
+++ resolved
@@ -20,12 +20,6 @@
 class URLProvider:
     """Service URL provider."""
 
-<<<<<<< HEAD
-    @classmethod
-    def get_auth_uri(cls, path: str) -> str:
-        """Get PFA URI."""
-        raise NotImplementedError  # pragma: no cover
-=======
     training_url = ""
     training_ws_url = ""
     registry_url = ""
@@ -34,79 +28,6 @@
     meter_url = ""
     observatory_url = ""
 
-    @classmethod
-    def get_auth_uri(cls, path: str) -> str:
-        """Get PFA URI."""
-        return urljoin(cls.auth_url, path)
->>>>>>> 0e8d2142
-
-    @classmethod
-    def get_training_uri(cls, path: str) -> str:
-        """Get PFT URI."""
-<<<<<<< HEAD
-        raise NotImplementedError  # pragma: no cover
-=======
-        return urljoin(cls.training_url, path)
->>>>>>> 0e8d2142
-
-    @classmethod
-    def get_training_ws_uri(cls, path: str) -> str:
-        """Get PFT websocket URI."""
-<<<<<<< HEAD
-        raise NotImplementedError  # pragma: no cover
-=======
-        return urljoin(cls.training_ws_url, path)
->>>>>>> 0e8d2142
-
-    @classmethod
-    def get_serving_uri(cls, path: str) -> str:
-        """Get PFS URI."""
-<<<<<<< HEAD
-        raise NotImplementedError  # pragma: no cover
-=======
-        return urljoin(cls.serving_url, path)
->>>>>>> 0e8d2142
-
-    @classmethod
-    def get_mr_uri(cls, path: str) -> str:
-        """Get PFR URI."""
-<<<<<<< HEAD
-        raise NotImplementedError  # pragma: no cover
-=======
-        return urljoin(cls.registry_url, path)
->>>>>>> 0e8d2142
-
-    @classmethod
-    def get_meter_uri(cls, path: str) -> str:
-        """Get PFM URI."""
-<<<<<<< HEAD
-        raise NotImplementedError  # pragma: no cover
-=======
-        return urljoin(cls.meter_url, path)
->>>>>>> 0e8d2142
-
-    @classmethod
-    def get_observatory_uri(cls, path: str) -> str:
-        """Get PFO URI."""
-<<<<<<< HEAD
-        raise NotImplementedError  # pragma: no cover
-=======
-        return urljoin(cls.observatory_url, path)
->>>>>>> 0e8d2142
-
-
-class ProductionURLProvider(URLProvider):
-    """Production service URL provider."""
-
-    training_url = "https://training.periflow.ai/api/"
-    training_ws_url = "wss://training-ws.periflow.ai/ws/"
-    registry_url = "https://modelregistry.periflow.ai/"
-    serving_url = "https://serving.periflow.ai/"
-    auth_url = "https://auth.periflow.ai/"
-    meter_url = "https://metering.periflow.ai/"
-    observatory_url = "https://observatory.periflow.ai/"
-
-<<<<<<< HEAD
     @classmethod
     def get_auth_uri(cls, path: str) -> str:
         """Get PFA URI."""
@@ -142,8 +63,18 @@
         """Get PFO URI."""
         return urljoin(cls.observatory_url, path)
 
-=======
->>>>>>> 0e8d2142
+
+class ProductionURLProvider(URLProvider):
+    """Production service URL provider."""
+
+    training_url = "https://training.periflow.ai/api/"
+    training_ws_url = "wss://training-ws.periflow.ai/ws/"
+    registry_url = "https://modelregistry.periflow.ai/"
+    serving_url = "https://serving.periflow.ai/"
+    auth_url = "https://auth.periflow.ai/"
+    meter_url = "https://metering.periflow.ai/"
+    observatory_url = "https://observatory.periflow.ai/"
+
 
 class StagingURLProvider(URLProvider):
     """Staging service URL provider."""
@@ -156,44 +87,6 @@
     meter_url = "https://pfmeter-staging.friendli.ai/"
     observatory_url = "https://pfo-staging.friendli.ai/"
 
-<<<<<<< HEAD
-    @classmethod
-    def get_auth_uri(cls, path: str) -> str:
-        """Get PFA URI."""
-        return urljoin(cls.auth_url, path)
-
-    @classmethod
-    def get_training_uri(cls, path: str) -> str:
-        """Get PFT URI."""
-        return urljoin(cls.training_url, path)
-
-    @classmethod
-    def get_training_ws_uri(cls, path: str) -> str:
-        """Get PFT websocket URI."""
-        return urljoin(cls.training_ws_url, path)
-
-    @classmethod
-    def get_serving_uri(cls, path: str) -> str:
-        """Get PFS URI."""
-        return urljoin(cls.serving_url, path)
-
-    @classmethod
-    def get_mr_uri(cls, path: str) -> str:
-        """Get PFR URI."""
-        return urljoin(cls.registry_url, path)
-
-    @classmethod
-    def get_meter_uri(cls, path: str) -> str:
-        """Get PFM URI."""
-        return urljoin(cls.meter_url, path)
-
-    @classmethod
-    def get_observatory_uri(cls, path: str) -> str:
-        """Get PFO URI."""
-        return urljoin(cls.observatory_url, path)
-
-=======
->>>>>>> 0e8d2142
 
 class DevURLProvider(URLProvider):
     """Dev service URL provider."""
@@ -204,43 +97,4 @@
     serving_url = "https://pfs-dev.friendli.ai/"
     auth_url = "https://pfauth-dev.friendli.ai/"
     meter_url = "https://pfmeter-dev.friendli.ai/"
-<<<<<<< HEAD
-    observatory_url = "https://pfo-dev.friendli.ai/"
-
-    @classmethod
-    def get_auth_uri(cls, path: str) -> str:
-        """Get PFA URI."""
-        return urljoin(cls.auth_url, path)
-
-    @classmethod
-    def get_training_uri(cls, path: str) -> str:
-        """Get PFT URI."""
-        return urljoin(cls.training_url, path)
-
-    @classmethod
-    def get_training_ws_uri(cls, path: str) -> str:
-        """Get PFT websocket URI."""
-        return urljoin(cls.training_ws_url, path)
-
-    @classmethod
-    def get_serving_uri(cls, path: str) -> str:
-        """Get PFS URI."""
-        return urljoin(cls.serving_url, path)
-
-    @classmethod
-    def get_mr_uri(cls, path: str) -> str:
-        """Get PFR URI."""
-        return urljoin(cls.registry_url, path)
-
-    @classmethod
-    def get_meter_uri(cls, path: str) -> str:
-        """Get PFM URI."""
-        return urljoin(cls.meter_url, path)
-
-    @classmethod
-    def get_observatory_uri(cls, path: str) -> str:
-        """Get PFO URI."""
-        return urljoin(cls.observatory_url, path)
-=======
-    observatory_url = "https://pfo-dev.friendli.ai/"
->>>>>>> 0e8d2142
+    observatory_url = "https://pfo-dev.friendli.ai/"