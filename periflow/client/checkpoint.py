--- conflicted
+++ resolved
@@ -33,8 +33,6 @@
         )(pk=checkpoint_id)
         return UUID(response.json()["forms"][0]["id"])
 
-<<<<<<< HEAD
-=======
     def activate_checkpoint(self, checkpoint_id: UUID) -> Dict[str, Any]:
         """Make checkpoint status active."""
         response = safe_request(
@@ -42,7 +40,6 @@
         )(pk=checkpoint_id, json={"status": "Active"})
         return response.json()
 
->>>>>>> dda8f35d
     def delete_checkpoint(self, checkpoint_id: UUID) -> None:
         """Delete a checkpoint."""
         safe_request(self.delete, err_prefix="Failed to delete checkpoint.")(
