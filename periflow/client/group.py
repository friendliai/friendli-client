--- conflicted
+++ resolved
@@ -46,18 +46,11 @@
 
     def list_users(self, pf_group_id: uuid.UUID) -> List[Dict[str, Any]]:
         """List all organization member info."""
-<<<<<<< HEAD
         users = self.list(
             path=f"{pf_group_id}/pf_user",
             pagination=True,
         )
         return users
-=======
-        resp_getter = safe_request(
-            self.list, err_prefix="Failed to list users in organization"
-        )
-        return paginated_get(resp_getter, path=f"{pf_group_id}/pf_user")
->>>>>>> 58b0244d
 
 
 class GroupProjectClient(Client, GroupRequestMixin):
@@ -84,78 +77,7 @@
 
     def list_projects(self) -> List[Dict[str, Any]]:
         """List all projects in the organization."""
-<<<<<<< HEAD
         projects = self.list(
             pagination=True,
-=======
-        resp_getter = safe_request(self.list, err_prefix="Failed to list projects.")
-        return paginated_get(resp_getter)
-
-
-class GroupProjectCheckpointClient(
-    Client, UserRequestMixin, GroupRequestMixin, ProjectRequestMixin
-):
-    """Organization project checkpoint client."""
-
-    def __init__(self, **kwargs):
-        """Initialize organization project checkpoint client."""
-        self.initialize_user()
-        self.initialize_group()
-        self.initialize_project()
-        super().__init__(group_id=self.group_id, project_id=self.project_id, **kwargs)
-
-    @property
-    def url_path(self) -> Template:
-        """Get an URL path."""
-        return Template(
-            self.url_provider.get_mr_uri("orgs/$group_id/prjs/$project_id/models/")
-        )
-
-    def list_checkpoints(
-        self, category: Optional[CheckpointCategory], limit: int, deleted: bool
-    ) -> List[Dict[str, Any]]:
-        """List checkpoints."""
-        request_data = {}
-        if category is not None:
-            request_data["category"] = category.value
-        if deleted:
-            request_data["status"] = "deleted"
-
-        resp_getter = safe_request(self.list, err_prefix="Failed to list checkpoints.")
-        return paginated_get(resp_getter, **request_data, limit=limit)
-
-    def create_checkpoint(
-        self,
-        name: str,
-        vendor: StorageType,
-        region: str,
-        credential_id: Optional[UUID],
-        iteration: Optional[int],
-        storage_name: str,
-        files: List[Dict[str, Any]],
-        dist_config: Dict[str, Any],
-        attributes: Dict[str, Any],
-    ) -> Dict[str, Any]:
-        """Create a new checkpoint."""
-        request_data = {
-            "job_id": None,
-            "name": name,
-            "attributes": attributes,
-            "user_id": str(self.user_id),
-            "secret_type": "credential",
-            "secret_id": str(credential_id) if credential_id else None,
-            "model_category": "USER",
-            "form_category": "ORCA",
-            "dist_json": dist_config,
-            "vendor": vendor,
-            "region": region,
-            "storage_name": storage_name,
-            "iteration": iteration,
-            "files": files,
-        }
-
-        response = safe_request(self.post, err_prefix="Failed to post checkpoint.")(
-            json=request_data
->>>>>>> 58b0244d
         )
         return projects