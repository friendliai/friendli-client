# Copyright (c) 2022-present, FriendliAI Inc. All rights reserved.

"""PeriFlow Client Service."""

from __future__ import annotations

import copy
import math
import os
import uuid
from abc import ABC, abstractmethod
from concurrent.futures import FIRST_EXCEPTION, ThreadPoolExecutor, wait
from dataclasses import dataclass
from functools import wraps
from pathlib import Path
from string import Template
from typing import Any, Callable, Dict, Generic, List, Optional, TypeVar, Union
from urllib.parse import urljoin, urlparse

import requests
from requests.models import Response
from tqdm import tqdm
from urllib3.exceptions import ReadTimeoutError

from periflow.auth import auto_token_refresh, get_auth_header
from periflow.context import get_current_group_id, get_current_project_id
from periflow.di.injector import get_injector
<<<<<<< HEAD
from periflow.errors import MaxRetriesExceededError
from periflow.logging import logger
=======
from periflow.errors import APIError, AuthTokenNotFoundError
>>>>>>> 58b0244d
from periflow.utils.format import secho_error_and_exit
from periflow.utils.fs import (
    S3_PART_MAX_SIZE,
    get_file_size,
    get_total_file_size,
    storage_path_to_local_path,
    upload_file,
    upload_part,
)
from periflow.utils.request import DEFAULT_REQ_TIMEOUT
from periflow.utils.url import URLProvider

T = TypeVar("T", bound=Union[int, str, uuid.UUID])

<<<<<<< HEAD
RETRYABLE_REQUEST_ERRORS = (
    ConnectionError,
    requests.exceptions.ReadTimeout,
    requests.exceptions.ConnectionError,
    ReadTimeoutError,
)
API_REQUEST_MAX_RETRIES = 3
DEFAULT_PAGINATION_SIZE = 20
=======

def safe_request(
    func: Callable[..., Response], *, err_prefix: str = ""
) -> Callable[..., Response]:
    """Wrapper function to send requests with an error checking."""
    if err_prefix:
        err_prefix = err_prefix.rstrip() + "\n"

    @wraps(func)
    def wrapper(*args, **kwargs) -> Response:  # type: ignore
        try:
            return func(*args, **kwargs)
        except requests.HTTPError as exc:
            raise APIError(str(exc)) from exc

    return wrapper
>>>>>>> 58b0244d


@dataclass
class URLTemplate:
    """URL template."""

    pattern: Template

    def render(
        self, pk: Optional[T] = None, path: Optional[str] = None, **kwargs
    ) -> str:
        """Render URLTemplate.

        Args:
            pk: Primary key of a resource.
            path: Additional URL path to attach.

        """
        if pk is None and path is None:
            return self.pattern.substitute(**kwargs)

        pattern = copy.deepcopy(self.pattern)
        need_trailing_slash = pattern.template.endswith("/")

        if pk is not None:
            pattern.template = urljoin(pattern.template + "/", str(pk))
            if need_trailing_slash:
                pattern.template += "/"

        if path is not None:
            pattern.template = urljoin(pattern.template + "/", path.rstrip("/"))
            if need_trailing_slash:
                pattern.template += "/"

        return pattern.substitute(**kwargs)

    def get_base_url(self) -> str:
        """Get a base URL."""
        result = urlparse(self.pattern.template)
        return f"{result.scheme}://{result.hostname}"

    def attach_pattern(self, pattern: str) -> None:
        """Attach a URL path pattern."""
        self.pattern.template = urljoin(self.pattern.template + "/", pattern)

    def replace_path(self, path: str):
        """Replace a URL path."""
        result = urlparse(self.pattern.template)
        result = result._replace(path=path)
        self.pattern.template = result.geturl()

    def copy(self) -> "URLTemplate":
        """Get a copy of this URL template."""
        return URLTemplate(pattern=Template(self.pattern.template))


class RequestInterface:
    """Request API mixin."""

    def safe_request(self, func: Callable[..., Response]) -> Callable[..., Response]:
        """Wrapper function to send requests with the retry and error handling."""

        @wraps(func)
        def wrapper(*args, **kwargs) -> Response:  # type: ignore
            final_exc = None
            for i in range(API_REQUEST_MAX_RETRIES):
                try:
                    return func(*args, **kwargs)
                except RETRYABLE_REQUEST_ERRORS:
                    logger.info(
                        ("Retry the failed request (attempt %s / %s)."),
                        i + 1,
                        API_REQUEST_MAX_RETRIES,
                    )
            if final_exc is not None:
                raise MaxRetriesExceededError(final_exc)

        return wrapper

    def paginated_get(
        self,
        callback: Callable[..., Response],
        path: Optional[str] = None,
        limit: int = DEFAULT_PAGINATION_SIZE,
        params: Optional[dict[str, Any]] = None,
    ) -> List[Dict[str, Any]]:
        """List objects with pagination."""
        page_size = min(DEFAULT_PAGINATION_SIZE, limit)
        params = {"limit": page_size, **params}
        response_dict = callback(path=path, params=params).json()
        items = response_dict["results"]
        next_cursor = response_dict["next_cursor"]

        while next_cursor is not None and len(items) < limit:
            response_dict = callback(
                path=path, params={**params, "cursor": next_cursor}
            ).json()
            items.extend(response_dict["results"])
            next_cursor = response_dict["next_cursor"]

        return items


class Client(ABC, Generic[T], RequestInterface):
    """Base interface of client to PeriFlow system."""

    def __init__(self, **kwargs):
        """Initialize client."""
        injector = get_injector()
        self.url_provider = injector.get(URLProvider)
        self.url_template = URLTemplate(self.url_path)
        self.url_kwargs = kwargs

    @property
    @abstractmethod
    def url_path(self) -> Template:
        """URL path template to render."""

    @property
    def default_request_options(self) -> Dict[str, Any]:
        """Common request options."""
        return {
            "headers": get_auth_header(),
            "timeout": DEFAULT_REQ_TIMEOUT,
        }

    def list(
        self,
        path: Optional[str] = None,
        *,
        pagination: bool = True,
        limit: int = DEFAULT_PAGINATION_SIZE,
        **kwargs,
    ) -> List[Dict[str, Any]]:
        """Send a request to list objects."""
        if pagination:
            page_size = min(DEFAULT_PAGINATION_SIZE, limit)
            params = kwargs.pop("params", {})
            params = {"limit": page_size, **params}
            data = self._list(path=path, params=params, **kwargs)
            items = data["results"]
            next_cursor = data["next_cursor"]

            while next_cursor is not None and len(items) < limit:
                data = self._list(
                    path=path,
                    params={**params, "cursor": next_cursor},
                    **kwargs,
                )
                items.extend(data["results"])
                next_cursor = data["next_cursor"]

            return items
        else:
            return self._list(path=path, **kwargs)

    @auto_token_refresh
    def retrieve(self, pk: T, path: Optional[str] = None, **kwargs) -> Response:
        """Send a request to retrieve a specific object."""
        resp = self.safe_request(requests.get)(
            self.url_template.render(pk=pk, path=path, **self.url_kwargs),
            **self.default_request_options,
            **kwargs,
        )
        return resp

    @auto_token_refresh
    def post(self, path: Optional[str] = None, **kwargs) -> Response:
        """Send a request to post an object."""
        resp = self.safe_request(requests.post)(
            self.url_template.render(path=path, **self.url_kwargs),
            **self.default_request_options,
            **kwargs,
        )
        return resp

    @auto_token_refresh
    def partial_update(self, pk: T, path: Optional[str] = None, **kwargs) -> Response:
        """Send a request to partially update a specific object."""
        resp = self.safe_request(requests.patch)(
            self.url_template.render(pk=pk, path=path, **self.url_kwargs),
            **self.default_request_options,
            **kwargs,
        )
        return resp

    @auto_token_refresh
    def delete(self, pk: T, path: Optional[str] = None, **kwargs) -> Response:
        """Send a request to delete a specific obejct."""
        resp = self.safe_request(requests.delete)(
            self.url_template.render(pk=pk, path=path, **self.url_kwargs),
            **self.default_request_options,
            **kwargs,
        )
        return resp

    @auto_token_refresh
    def update(self, pk: T, path: Optional[str] = None, **kwargs) -> Response:
        """Send a request to update a specific object."""
        resp = self.safe_request(requests.put)(
            self.url_template.render(pk=pk, path=path, **self.url_kwargs),
            **self.default_request_options,
            **kwargs,
        )
        return resp

    def bare_post(self, path: Optional[str] = None, **kwargs) -> Response:
        """Send a request without automatic auth."""
        resp = self.safe_request(requests.post)(
            self.url_template.render(path=path, **self.url_kwargs),
            timeout=DEFAULT_REQ_TIMEOUT,
            **kwargs,
        )
        resp.raise_for_status()
        return resp

    @auto_token_refresh
    def _list(self, path: Optional[str] = None, **kwargs) -> Response:
        """Send a request to list objects."""
        resp = self.safe_request(requests.get)(
            self.url_template.render(path=path, **self.url_kwargs),
            **self.default_request_options,
            **kwargs,
        )
        return resp


class UserRequestMixin(RequestInterface):
    """Mixin class of user-level requests."""

    user_id: uuid.UUID

    @auto_token_refresh
    def get_current_user_info(self) -> Response:
        injector = get_injector()
        url_provider = injector.get(URLProvider)
        return self.safe_request(requests.get)(
            url_provider.get_auth_uri("oauth2/userinfo"),
            headers=get_auth_header(),
            timeout=DEFAULT_REQ_TIMEOUT,
        )

    def get_current_user_id(self) -> uuid.UUID:
        """Get the currently logged-in user ID."""
        userinfo = self.get_current_user_info()
        return uuid.UUID(userinfo["sub"].split("|")[1])

    def initialize_user(self):
        """Initialize user settings."""
        self.user_id = self.get_current_user_id()


class GroupRequestMixin:
    """Mixin class of organization-level requests."""

    group_id: uuid.UUID

    def initialize_group(self):
        """Initialize organization settings."""
        group_id = get_current_group_id()
        if group_id is None:
            secho_error_and_exit("Organization is not set.")
        self.group_id = group_id  # type: ignore


class ProjectRequestMixin:
    """Mixin class of project-level requests."""

    project_id: uuid.UUID

    def initialize_project(self):
        """Initialize project settings."""
        project_id = get_current_project_id()
        if project_id is None:
            secho_error_and_exit("Project is not set.")
        self.project_id = project_id  # type: ignore


class UploadableClient(Client[T], Generic[T]):
    """Uploadable client."""

    def get_spu_urls(
        self,
        obj_id: T,
        storage_paths: List[str],
    ) -> List[Dict[str, Any]]:
        """Get single part upload URLs for multiple files.

        Args:
            obj_id (T): Uploadable object ID
            storage_paths (List[str]): A list of cloud storage paths of target files

        Returns:
            List[Dict[str, Any]]: A response body that has presigned URL info to upload files.

        """
        response = self.safe_request(self.post)(
            path=f"{obj_id}/upload/", json={"paths": storage_paths}
        )
        return response.json()

    def get_mpu_urls(
        self,
        obj_id: T,
        local_paths: List[str],
        storage_paths: List[str],
    ) -> List[Dict[str, Any]]:
        """Get multipart upload URLs for multiple file-like objects.

        Args:
            obj_id (T): Uploadable object ID
            local_paths (List[str]): A list local paths to target files. The path can be
                either absolute or relative.
            storage_paths (List[str]): A list of storage paths to target files.

        Returns:
            List[Dict[str, Any]]: A list of multipart upload responses for multiple target files.

        """
        start_mpu_resps = []
        for local_path, storage_path in zip(local_paths, storage_paths):
            num_parts = math.ceil(get_file_size(local_path) / S3_PART_MAX_SIZE)
            response = self.safe_request(self.post)(
                path=f"{obj_id}/start_mpu/",
                json={
                    "path": storage_path,
                    "num_parts": num_parts,
                },
            )
            start_mpu_resps.append(response.json())
        return start_mpu_resps

    def complete_mpu(
        self, obj_id: T, path: str, upload_id: str, parts: List[Dict[str, Any]]
    ) -> None:
        """Complete multipart upload.

        Args:
            obj_id (T): Uploadable object ID
            path (str): Path to the uploaded file
            upload_id (str): Upload ID
            parts (List[Dict[str, Any]]): A list of upload part info

        """
        self.safe_request(self.post)(
            path=f"{obj_id}/complete_mpu/",
            json={
                "path": path,
                "upload_id": upload_id,
                "parts": parts,
            },
        )

    def abort_mpu(self, obj_id: T, path: str, upload_id: str) -> None:
        """Abort multipart upload.

        Args:
            obj_id (T): Uploadable object ID
            path (str): Path to the target file
            upload_id (str): Upload ID
            parts (List[Dict[str, Any]]): A list of upload part info

        """
        self.safe_request(self.post)(
            path=f"{obj_id}/abort_mpu/",
            json={
                "path": path,
                "upload_id": upload_id,
            },
        )

    def _multipart_upload_file(
        self,
        obj_id: T,
        file_path: str,
        url_dict: Dict[str, Any],
        ctx: tqdm,
        executor: ThreadPoolExecutor,
    ) -> None:
        """Start multi-part uploading for a file."""
        parts = []
        upload_id = url_dict["upload_id"]
        object_path = url_dict["path"]
        upload_urls = url_dict["upload_urls"]
        total_num_parts = len(upload_urls)
        try:
            futs = [
                executor.submit(
                    upload_part,
                    file_path=file_path,
                    chunk_index=idx,
                    part_number=url_info["part_number"],
                    upload_url=url_info["upload_url"],
                    ctx=ctx,
                    is_last_part=(idx == total_num_parts - 1),
                )
                for idx, url_info in enumerate(upload_urls)
            ]
            wait(futs, return_when=FIRST_EXCEPTION)
            for fut in futs:
                exc = fut.exception()
                if exc is not None:
                    raise exc
                parts.append(fut.result())
            self.complete_mpu(obj_id, object_path, upload_id, parts)
        except KeyboardInterrupt:
            secho_error_and_exit("File upload is aborted.")
        except Exception as exc:  # pylint: disable=broad-exception-caught
            self.abort_mpu(obj_id, object_path, upload_id)
            secho_error_and_exit(f"File upload is aborted: ({exc!r})")

    def upload_files(
        self,
        obj_id: T,
        spu_url_dicts: List[Dict[str, str]],
        mpu_url_dicts: List[Dict[str, Any]],
        source_path: Path,
        max_workers: int = min(
            32, (os.cpu_count() or 1) + 4
        ),  # default of ``ThreadPoolExecutor``
    ) -> None:
        """Upload files.

        Args:
            obj_id (T): PeriFlow resource(i.e., checkpoint) object ID.
            spu_url_dicts (List[Dict[str, str]]): Single-part upload URL info.
            mpu_url_dicts (List[Dict[str, Any]]): Multi-part upload URL info.
            source_path (Path): Path to the local source directory.
            max_workers (int, optional): Max number of workers for the concurrent uploading.

        """
        spu_local_paths = [
            storage_path_to_local_path(url_info["path"], source_path)
            for url_info in spu_url_dicts
        ]
        mpu_local_paths = [
            storage_path_to_local_path(url_info["path"], source_path)
            for url_info in mpu_url_dicts
        ]
        total_size = get_total_file_size(spu_local_paths + mpu_local_paths)
        spu_urls = [url_info["upload_url"] for url_info in spu_url_dicts]

        with tqdm(
            total=total_size, unit="B", unit_scale=True, unit_divisor=1024
        ) as pbar:
            # NOTE: excessive concurrency may results in "No buffer space available" error.
            with ThreadPoolExecutor(max_workers=max_workers) as executor:
                # Normal upload for files with size < 5 GiB
                futs = [
                    executor.submit(upload_file, local_path, upload_url, pbar)
                    for (local_path, upload_url) in zip(spu_local_paths, spu_urls)
                ]
                # Multipart upload for large files with sizes >= 5 GiB
                futs.extend(
                    [
                        executor.submit(
                            self._multipart_upload_file,
                            obj_id=obj_id,
                            file_path=local_path,
                            url_dict=url_dict,
                            ctx=pbar,
                            executor=executor,
                        )
                        for (local_path, url_dict) in zip(
                            mpu_local_paths, mpu_url_dicts
                        )
                    ]
                )
                wait(futs, return_when=FIRST_EXCEPTION)
                for fut in futs:
                    exc = fut.exception()
                    if exc is not None:
                        raise exc<|MERGE_RESOLUTION|>--- conflicted
+++ resolved
@@ -25,12 +25,8 @@
 from periflow.auth import auto_token_refresh, get_auth_header
 from periflow.context import get_current_group_id, get_current_project_id
 from periflow.di.injector import get_injector
-<<<<<<< HEAD
 from periflow.errors import MaxRetriesExceededError
 from periflow.logging import logger
-=======
-from periflow.errors import APIError, AuthTokenNotFoundError
->>>>>>> 58b0244d
 from periflow.utils.format import secho_error_and_exit
 from periflow.utils.fs import (
     S3_PART_MAX_SIZE,
@@ -45,7 +41,6 @@
 
 T = TypeVar("T", bound=Union[int, str, uuid.UUID])
 
-<<<<<<< HEAD
 RETRYABLE_REQUEST_ERRORS = (
     ConnectionError,
     requests.exceptions.ReadTimeout,
@@ -54,24 +49,6 @@
 )
 API_REQUEST_MAX_RETRIES = 3
 DEFAULT_PAGINATION_SIZE = 20
-=======
-
-def safe_request(
-    func: Callable[..., Response], *, err_prefix: str = ""
-) -> Callable[..., Response]:
-    """Wrapper function to send requests with an error checking."""
-    if err_prefix:
-        err_prefix = err_prefix.rstrip() + "\n"
-
-    @wraps(func)
-    def wrapper(*args, **kwargs) -> Response:  # type: ignore
-        try:
-            return func(*args, **kwargs)
-        except requests.HTTPError as exc:
-            raise APIError(str(exc)) from exc
-
-    return wrapper
->>>>>>> 58b0244d
 
 
 @dataclass
