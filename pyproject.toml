[tool.poetry]
name = "periflow-client"
<<<<<<< HEAD
version = "0.1.7"
=======
version = "0.1.8"
>>>>>>> dd8bbb32
description = "Client of PeriFlow, the fastest generative AI serving available."
license = "Apache-2.0"
authors = ["PeriFlow teams <eng@friendli.ai>"]
packages = [
    { include = "periflow" },
]
readme = "README.md"
homepage = "https://friendli.ai/periflow"
repository = "https://github.com/friendliai/periflow-client"
documentation = "https://docs.periflow.ai/"
keywords = ["generative-ai", "serving", "llm"]

[tool.poetry.scripts]
pf = "periflow.cli:app"

[build-system]
requires = ["poetry-core>=1.6.1"]
build-backend = "poetry.core.masonry.api"

[[tool.poetry.source]]
name = "PyPI"
priority = "primary"

[tool.poetry.dependencies]
python = "^3.8"
filelock = "3.12.2"
requests = "2.31.0"
websockets = "10.1"
PyYaml = "6.0.1"
typer = "0.9.0"
rich = "12.2.0"
jsonschema = "4.17.3"
boto3 = "1.22.8"
botocore = "1.25.8"
tqdm = "4.64.0"
azure-mgmt-storage = "20.1.0"
azure-storage-blob = "12.12.0"
packaging = "23.1"
pathspec = "0.9.0"
boto3-stubs = "1.26.90"
mypy-boto3-s3 = "1.26.163"
ruamel-yaml = "0.17.32"
pydantic = {extras = ["email"], version = "2.0.2"}
aiohttp = {extras = ["speedups"], version = "3.8.4"}
transformers = { version = "^4.31.0", optional = true }
h5py = { version = "3.9.0", optional = true }
einops = { version = "0.6.1", optional = true }
accelerate = { version = "^0.21.0", optional = true }
<<<<<<< HEAD
=======
datasets = {version = "^2.14.4", optional = true}
>>>>>>> dd8bbb32
injector = "0.21.0"
protobuf = "4.24.2"
types-protobuf = "4.24.0.1"

[tool.poetry.group.dev]
optional = true

[tool.poetry.group.dev.dependencies]
typer = "0.9.0"
pytest = "7.4.0"
coverage = "7.2.7"
pytest-asyncio = "0.15.1"
pytest-cov = "4.1.0"
requests-mock = "1.11.0"
black = "23.3.0"
isort = "5.12.0"
mypy = "1.4.1"
pydocstyle = "6.3.0"
pylint = "2.17.4"
toml = "0.10.2"
types-pyyaml = "6.0.12.10"
types-jsonschema = "4.17.0.8"
types-python-dateutil = "2.8.19.13"
types-requests = "2.31.0.1"
types-toml = "0.10.8.6"
types-tqdm = "4.65.0.1"

[tool.poetry.group.docs]
optional = true

[tool.poetry.group.docs.dependencies]
typer = "0.9.0"
docstring-parser = "0.15"

[tool.poetry.extras]
mllib = ["transformers", "h5py", "accelerate", "einops", "datasets"]

[tool.isort]
profile = "black"
known_local_folder = ["tests"]
append_only = true
add_imports = ["from __future__ import annotations"]

[tool.black]
line-length = 88
target-version = ["py39"]

[tool.pydocstyle]
convention = "google"
inherit = false
ignore-decorators = "overload"

[tool.pytest.ini_options]
python_files = "test_*.py"
addopts = "-rf --cov=periflow --cov-report=html --cov-report=xml --cov-config=.coveragerc --junit-xml=test-result.xml"

[tool.license]
header = "Copyright (c) 2022-present, FriendliAI Inc. All rights reserved."
space = 1

[tool.coverage.run]
branch = true

[tool.coverage.report]
exclude_lines = ["pragma: no cover", "@overload"]
skip_covered = true
sort = "Cover"

[tool.pylint."messages control"]
disable = [
    "invalid-name",
    "missing-class-docstring",
    "too-few-public-methods",
    "W0511",
    "E0213",
    "missing-function-docstring",
    "no-self-argument",
    "deprecated-method",
    "unsubscriptable-object",
    "consider-using-set-comprehension",
    "redefined-outer-name"
]

[tool.pylint.TYPECHECK]
generated-members = [
    "numpy.*" ,
    "torch.*"
]

[tool.pylint.check]
ignored-classes = "Depends"
ignore-patterns = ".+_pb2.py"

[tool.pylint.design]
max-args = 7
max-parents = 15

[tool.pylint.similarities]
min-similarity-lines = 4
ignore-signatures = "yes"
ignore-comments = "yes"
ignore-docstrings = "yes"
ignore-imports = "yes"

[tool.mypy]
exclude = [
    "^.*\\.pyi$",
    "^.*_pb2\\.py$"
]<|MERGE_RESOLUTION|>--- conflicted
+++ resolved
@@ -1,10 +1,6 @@
 [tool.poetry]
 name = "periflow-client"
-<<<<<<< HEAD
-version = "0.1.7"
-=======
 version = "0.1.8"
->>>>>>> dd8bbb32
 description = "Client of PeriFlow, the fastest generative AI serving available."
 license = "Apache-2.0"
 authors = ["PeriFlow teams <eng@friendli.ai>"]
@@ -53,10 +49,7 @@
 h5py = { version = "3.9.0", optional = true }
 einops = { version = "0.6.1", optional = true }
 accelerate = { version = "^0.21.0", optional = true }
-<<<<<<< HEAD
-=======
 datasets = {version = "^2.14.4", optional = true}
->>>>>>> dd8bbb32
 injector = "0.21.0"
 protobuf = "4.24.2"
 types-protobuf = "4.24.0.1"
