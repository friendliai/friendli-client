# Checkpoint

<a href="https://github.com/friendliai/periflow-client/tree/main/periflow/sdk/resource/checkpoint.py">
    <img src="https://img.shields.io/badge/View%20source%20on%20GitHub-181717?style=for-the-badge&logo=Github" />
</a>

# _class_ `Checkpoint()`

> Bases: ResourceAPI[V1Checkpoint, UUID]

Checkpoint resource API.
## Methods

### _def_ `create`

```python
create(
    name: str,
    credential_id: UUID,
    cloud_storage: StorageType,
    region: str,
    storage_name: str,
    storage_path: Optional[str] = None,
    iteration: Optional[int] = None,
    attr_file_path: Optional[str] = None
) -> V1Checkpoint
```

Creates a checkpoint by linking the existing cloud storage (e.g., AWS S3, GCS, Azure Blob Storage) with PeriFlow.

#### Arguments

| Name | Type | Description | Default | Optional |
|------|------|-------------|---------|----------|
| `name` | `str` | The name of checkpoint to create. | - | ❌ |
| `credential_id` | `UUID` | Credential ID to access the cloud storage. | - | ❌ |
| `cloud_storage` | `StorageType` | Cloud storage type. | - | ❌ |
| `region` | `str` | Cloud region. | - | ❌ |
| `storage_name` | `str` | Storage name (e.g., AWS S3 bucket name). | - | ❌ |
| `storage_path` | `Optional[str]` | Path to the storage object (e.g., AWS S3 bucket key). Defaults to None. | `None` | ✅ |
| `iteration` | `Optional[int]` | The iteration of the checkpoint. Defaults to None. | `None` | ✅ |
| `attr_file_path` | `Optional[str]` | Path to the checkpoint attribute YAML file. Defaults to None. | `None` | ✅ |

#### Returns

| Type | Description |
|------|-------------|
| `V1Checkpoint` | Created checkpoint object. |
#### Raises

| Type | Description |
|------|-------------|
| `InvalidConfigError` | Raised when checkpoint attribute file located at `attr_file_path` has invalid YAML format. Also raised when the credential with `credential_id` is not for the cloud provider of `cloud_storage`. Also raised when `region` is invalid. |
| `NotSupportedError` | Raised when `cloud_storage` is not supported yet. |
| `InvalidAttributesError` | Raised when the checkpoint attributes described in `attr_file_path` is in the invalid format. |

#### Examples

Basic usage:

```python
import periflow as pf

# Set up PeriFlow context.
pf.init(
    api_key="YOUR_PERILFOW_API_KEY",
    project_name="my-project",
)

# Create a checkpoint by linking an existing S3 bucket.
checkpoint = pf.Checkpoint.create(
    name="my-checkpoint",
    credential_id="YOUR_CREDENTIAL_ID",
    cloud_stroage="s3",
    region="us-east-1",
    storage_name="my-bucket",
    storage_path="path/to/ckpt",
    attr_file_path="path/to/attr.yaml",
)
```

:::info
You need to create a credential to access the S3 storage in advance.
:::

:::note
An example of attribute files is as follows.
You have the flexibility to modify the value of each field according to your preferences,
but it is mandatory to fill in every field.

```yaml
# blenderbot
model_type: blenderbot
dtype: fp16
head_size: 80
num_heads: 32
hidden_size: 2560
ff_intermediate_size: 10240
num_encoder_layers: 2
num_decoder_layers: 24
max_input_length: 128
max_output_length: 128
vocab_size: 8008
eos_token: 2
decoder_start_token: 1

# bloom
model_type: bloom
dtype: fp16
head_size: 128
num_heads: 32
num_layers: 30
max_length: 2048
vocab_size: 250880
eos_token: 2

# gpt
model_type: gpt
dtype: fp16
head_size: 64
num_heads: 25
num_layers: 48
max_length: 1024
vocab_size: 50257
eos_token: 50256

# gpt-j
model_type: gpt-j
dtype: fp16
head_size: 256
rotary_dim: 64
num_heads: 16
num_layers: 28
max_length: 2048
vocab_size: 50400
eos_token: 50256

# gpt-neox
model_type: gpt-neox
dtype: fp16
head_size: 128
rotary_dim: 32
num_heads: 40
num_layers: 36
max_length: 2048
vocab_size: 50280
eos_token: 0

# llama
model_type: llama
dtype: fp16
head_size: 128
rotary_dim: 128
num_heads: 32
num_kv_heads: 32
num_layers: 32
ff_intermediate_size: 11008
max_length: 2048
vocab_size: 32000
eos_token: 1

# opt
model_type: opt
dtype: fp16
head_size: 128
num_heads: 32
num_layers: 32
max_length: 2048
vocab_size: 50272
eos_token: 2

# t5
model_type: t5
dtype: fp16
head_size: 128
num_heads: 32
hidden_size: 1024
ff_intermediate_size: 16384
num_encoder_layers: 24
num_decoder_layers: 24
max_input_length: 512
max_output_length: 512
num_pos_emb_buckets: 32
max_pos_distance: 128
vocab_size: 32100
eos_token: 1
decoder_start_token: 0

# t5-v1_1
model_type: t5-v1_1
dtype: fp16
head_size: 64
num_heads: 32
hidden_size: 2048
ff_intermediate_size: 5120
num_encoder_layers: 24
num_decoder_layers: 24
max_input_length: 512
max_output_length: 512
num_pos_emb_buckets: 32
max_pos_distance: 128
vocab_size: 32128
eos_token: 1
decoder_start_token: 0
```
:::

### _def_ `list`

```python
list(
    category: Optional[CheckpointCategory] = None,
    limit: int = 20,
    deleted: bool = False
) -> List[V1Checkpoint]
```

Lists checkpoints.

#### Arguments

| Name | Type | Description | Default | Optional |
|------|------|-------------|---------|----------|
| `category` | `Optional[CheckpointCategory]` | Filters by category. Defaults to None. | `None` | ✅ |
| `limit` | `int` | The maximum number of retrieved results. Defaults to 20. | `20` | ✅ |
| `deleted` | `bool` | Filters only the deleted checkpoints. Defaults to False. | `False` | ✅ |

#### Returns

| Type | Description |
|------|-------------|
| `List[V1Checkpoint]` | A list of retrieved checkpoints. |

#### Examples

To get the latest 100 checkpoints:

```python
import periflow as pf

# Set up PeriFlow context.
pf.init(
    api_key="YOUR_PERILFOW_API_KEY",
    project_name="my-project",
)

checkpoints = pf.Checkpoint.list(limit=100)
```

To get the deleted checkpoints created by users:

```python
checkpoints = pf.Checkpoint.list(
    category="USER", deleted=True
)
```

### _def_ `get`

```python
get(
    id: UUID
) -> V1Checkpoint
```

Gets a specific checkpoint.

#### Arguments

| Name | Type | Description | Default | Optional |
|------|------|-------------|---------|----------|
| `id` | `UUID` | ID of checkpoint to retrieve. | - | ❌ |

#### Returns

| Type | Description |
|------|-------------|
| `V1Checkpoint` | The retrieved checkpoint object. |

#### Examples

Basic usage:

```python
import periflow as pf

# Set up PeriFlow context.
pf.init(
    api_key="YOUR_PERILFOW_API_KEY",
    project_name="my-project",
)

checkpoint = pf.Checkpoint.get(id="YOUR_CHECKPOINT_ID")
```

### _def_ `delete`

```python
delete(
    id: UUID
) -> None
```

Deletes a checkpoint.

#### Arguments

| Name | Type | Description | Default | Optional |
|------|------|-------------|---------|----------|
| `id` | `UUID` | ID of checkpoint to delete. | - | ❌ |

#### Examples

Basic usage:

```python
import periflow as pf

# Set up PeriFlow context.
pf.init(
    api_key="YOUR_PERILFOW_API_KEY",
    project_name="my-project",
)

checkpoint = pf.Checkpoint.delete(id="YOUR_CHECKPOINT_ID")
```

### _def_ `upload`

```python
upload(
    name: str,
    source_path: str,
    iteration: Optional[int] = None,
    attr_file_path: Optional[str] = None,
    max_workers: int = min(32, (os.cpu_count() or 1) + 4)
) -> V1Checkpoint
```

Creates a new checkpoint by uploading files in the local file system.

#### Arguments

| Name | Type | Description | Default | Optional |
|------|------|-------------|---------|----------|
| `name` | `str` | The name of checkpoint to create. | - | ❌ |
| `source_path` | `str` | Local path to the source file or directory to upload. | - | ❌ |
| `iteration` | `Optional[int]` | Trained step of the checkpoint. Defaults to None. | `None` | ✅ |
| `attr_file_path` | `Optional[str]` | Path to the checkpoint attribute YAML file. Defaults to None. | `None` | ✅ |
| `max_workers` | `int` | The number of concurrency. Defaults to min(32, (os.cpu_count() or 1) + 4). | `min(32, (os.cpu_count() or 1) + 4)` | ✅ |

#### Returns

| Type | Description |
|------|-------------|
| `V1Checkpoint` | Created checkpoint object. |
#### Raises

| Type | Description |
|------|-------------|
| `NotFoundError` | Raised when `source_path` does not exist. |
| `InvalidConfigError` | Raised when the attribute file located at `attr_file_path` has invalid YAML format. |
| `InvalidAttributesError` | Raised when the checkpoint attributes described in `attr_file_path` is in the invalid format. |

#### Examples

Basic usage:

```python
import periflow as pf

# Set up PeriFlow context.
pf.init(
    api_key="YOUR_PERILFOW_API_KEY",
    project_name="my-project",
)

# Create a checkpoint by loading files located at "local/path/to/ckpt" directory.
checkpoint = pf.Checkpoint.upload(
    name="my-checkpoint",
    source_path="local/path/to/ckpt",
    attr_file_path="local/path/to/attr.yaml",
)
```

:::note
An example of attribute files is as follows.
You have the flexibility to modify the value of each field according to your preferences,
but it is mandatory to fill in every field.

```yaml
# blenderbot
model_type: blenderbot
dtype: fp16
head_size: 80
num_heads: 32
hidden_size: 2560
ff_intermediate_size: 10240
num_encoder_layers: 2
num_decoder_layers: 24
max_input_length: 128
max_output_length: 128
vocab_size: 8008
eos_token: 2
decoder_start_token: 1

# bloom
model_type: bloom
dtype: fp16
head_size: 128
num_heads: 32
num_layers: 30
max_length: 2048
vocab_size: 250880
eos_token: 2

# gpt
model_type: gpt
dtype: fp16
head_size: 64
num_heads: 25
num_layers: 48
max_length: 1024
vocab_size: 50257
eos_token: 50256

# gpt-j
model_type: gpt-j
dtype: fp16
head_size: 256
rotary_dim: 64
num_heads: 16
num_layers: 28
max_length: 2048
vocab_size: 50400
eos_token: 50256

# gpt-neox
model_type: gpt-neox
dtype: fp16
head_size: 128
rotary_dim: 32
num_heads: 40
num_layers: 36
max_length: 2048
vocab_size: 50280
eos_token: 0

# llama
model_type: llama
dtype: fp16
head_size: 128
rotary_dim: 128
num_heads: 32
num_kv_heads: 32
num_layers: 32
ff_intermediate_size: 11008
max_length: 2048
vocab_size: 32000
eos_token: 1

# opt
model_type: opt
dtype: fp16
head_size: 128
num_heads: 32
num_layers: 32
max_length: 2048
vocab_size: 50272
eos_token: 2

# t5
model_type: t5
dtype: fp16
head_size: 128
num_heads: 32
hidden_size: 1024
ff_intermediate_size: 16384
num_encoder_layers: 24
num_decoder_layers: 24
max_input_length: 512
max_output_length: 512
num_pos_emb_buckets: 32
max_pos_distance: 128
vocab_size: 32100
eos_token: 1
decoder_start_token: 0

# t5-v1_1
model_type: t5-v1_1
dtype: fp16
head_size: 64
num_heads: 32
hidden_size: 2048
ff_intermediate_size: 5120
num_encoder_layers: 24
num_decoder_layers: 24
max_input_length: 512
max_output_length: 512
num_pos_emb_buckets: 32
max_pos_distance: 128
vocab_size: 32128
eos_token: 1
decoder_start_token: 0
```
:::

### _def_ `download`

```python
download(
    id: UUID,
    save_dir: Optional[str] = None
) -> None
```

Downloads a checkpoint to the local machine.

#### Arguments

| Name | Type | Description | Default | Optional |
|------|------|-------------|---------|----------|
| `id` | `UUID` | ID of checkpoint to donwload. | - | ❌ |
| `save_dir` | `Optional[str]` | Local direcotry path to save the checkpoint files. Defaults to None. | `None` | ✅ |
#### Raises

| Type | Description |
|------|-------------|
| `NotFoundError` | Raised when `save_dir` is not found. |

#### Examples

Basic usage:

```python
import periflow as pf

# Set up PeriFlow context.
pf.init(
    api_key="YOUR_PERILFOW_API_KEY",
    project_name="my-project",
)

pf.Checkpoint.download(
    id="YOUR_CHECKPOINT_ID",
    save_dir="local/save/dir",
)
```

### _def_ `restore`

```python
restore(
    id: UUID
) -> V1Checkpoint
```

Restores a soft-deleted checkpoint.

#### Arguments

| Name | Type | Description | Default | Optional |
|------|------|-------------|---------|----------|
| `id` | `UUID` | ID of checkpoint to restore. | - | ❌ |

#### Returns

| Type | Description |
|------|-------------|
| `Dict[str, Any]` | The restored checkpoint info. |
#### Raises

| Type | Description |
|------|-------------|
| `NotFoundError` | Raised when the checkpoint is not deleted. |

#### Examples

Basics usage:

```python
import periflow as pf

# Set up PeriFlow context.
pf.init(
    api_key="YOUR_PERILFOW_API_KEY",
    project_name="my-project",
)

pf.Checkpoint.download(
    id="YOUR_CHECKPOINT_ID",
    save_dir="local/save/dir",
)
```

:::info
When a checkpoint is deleted, it becomes "soft-deleted", meaning it is
recoverable within the 24-hour retention period. After the retention period,
the checkpoint is "hard-deleted" and cannot be restored.
<<<<<<< HEAD
:::

### _def_ `import_from_catalog`

```python
import_from_catalog(
    id: UUID,
    name: str,
    method: CatalogImportMethod
) -> V1Checkpoint
```

Tries out a public checkpoint in catalog.

#### Arguments

| Name | Type | Description | Default | Optional |
|------|------|-------------|---------|----------|
| `id` | `UUID` | ID of a catalog. | - | ❌ |
| `name` | `str` | The name of the checkpoint that will be created in the project. | - | ❌ |
| `method` | `CatalogImportMethod` | Import method. | - | ❌ |

#### Returns

| Type | Description |
|------|-------------|
| `V1Checkpoint` | The created checkpoint object by importing the public checkpoint in the catalog. |

### _def_ `convert`

```python
convert(
    model_name_or_path: str,
    model_output_path: str,
    data_type: CheckpointDataType,
    tokenizer_output_dir: Optional[str] = None,
    attr_output_path: Optional[str] = None,
    cache_dir: Optional[str] = None,
    dry_run: bool = False
) -> None
```

Convert Hugging Face model checkpoint to PeriFlow format.

#### Arguments

| Name | Type | Description | Default | Optional |
|------|------|-------------|---------|----------|
| `model_name_or_path` | `str` | Hugging Face model name or local path to the checkpoint. | - | ❌ |
| `model_output_path` | `str` | Path to the converted checkpoint to save. | - | ❌ |
| `data_type` | `CheckpointDataType` | Converted checkpoint data type. | - | ❌ |
| `tokenizer_output_dir` | `Optional[str]` | Directory path to save 'tokenizer.json' for the converted checkpoint. Defaults to None. | `None` | ✅ |
| `attr_output_path` | `Optional[str]` | Path to create the attribute YAML file for the converted checkpoint. Defaults to None. | `None` | ✅ |
| `cache_dir` | `Optional[str]` | Path for downloading checkpoint. Defaults to None. | `None` | ✅ |
| `dry_run` | `bool` | Check only if checkpoint is convertable. Defaults to False. | `False` | ✅ |
#### Raises

| Type | Description |
|------|-------------|
| `NotFoundError` | Raised when `model_name_or_path` is not found. Also raised when `tokenizer_output_dir` is not found. |
| `CheckpointConversionError` | Raised when given model architecture from checkpoint is not supported to convert. |
=======
:::
>>>>>>> b53f3565
<|MERGE_RESOLUTION|>--- conflicted
+++ resolved
@@ -597,7 +597,6 @@
 When a checkpoint is deleted, it becomes "soft-deleted", meaning it is
 recoverable within the 24-hour retention period. After the retention period,
 the checkpoint is "hard-deleted" and cannot be restored.
-<<<<<<< HEAD
 :::
 
 ### _def_ `import_from_catalog`
@@ -624,41 +623,4 @@
 
 | Type | Description |
 |------|-------------|
-| `V1Checkpoint` | The created checkpoint object by importing the public checkpoint in the catalog. |
-
-### _def_ `convert`
-
-```python
-convert(
-    model_name_or_path: str,
-    model_output_path: str,
-    data_type: CheckpointDataType,
-    tokenizer_output_dir: Optional[str] = None,
-    attr_output_path: Optional[str] = None,
-    cache_dir: Optional[str] = None,
-    dry_run: bool = False
-) -> None
-```
-
-Convert Hugging Face model checkpoint to PeriFlow format.
-
-#### Arguments
-
-| Name | Type | Description | Default | Optional |
-|------|------|-------------|---------|----------|
-| `model_name_or_path` | `str` | Hugging Face model name or local path to the checkpoint. | - | ❌ |
-| `model_output_path` | `str` | Path to the converted checkpoint to save. | - | ❌ |
-| `data_type` | `CheckpointDataType` | Converted checkpoint data type. | - | ❌ |
-| `tokenizer_output_dir` | `Optional[str]` | Directory path to save 'tokenizer.json' for the converted checkpoint. Defaults to None. | `None` | ✅ |
-| `attr_output_path` | `Optional[str]` | Path to create the attribute YAML file for the converted checkpoint. Defaults to None. | `None` | ✅ |
-| `cache_dir` | `Optional[str]` | Path for downloading checkpoint. Defaults to None. | `None` | ✅ |
-| `dry_run` | `bool` | Check only if checkpoint is convertable. Defaults to False. | `False` | ✅ |
-#### Raises
-
-| Type | Description |
-|------|-------------|
-| `NotFoundError` | Raised when `model_name_or_path` is not found. Also raised when `tokenizer_output_dir` is not found. |
-| `CheckpointConversionError` | Raised when given model architecture from checkpoint is not supported to convert. |
-=======
-:::
->>>>>>> b53f3565
+| `V1Checkpoint` | The created checkpoint object by importing the public checkpoint in the catalog. |